--- conflicted
+++ resolved
@@ -1,7 +1,3 @@
-<<<<<<< HEAD
-import { type FilterSuggestion } from "./utils";
-import { UserRound, Mail, AlertTriangle, User, Bell, Tag, MailQuestion, MailCheck, Star, Users, Paperclip, CalendarIcon } from "lucide-react";
-=======
 import {
   UserRound,
   Mail,
@@ -16,8 +12,7 @@
   Paperclip,
   CalendarIcon,
 } from "lucide-react";
-import { FilterSuggestion } from "./utils";
->>>>>>> 32ac27ae
+import type { FilterSuggestion } from "./utils";
 import React from "react";
 
 export const filterSuggestions: FilterSuggestion[] = [
