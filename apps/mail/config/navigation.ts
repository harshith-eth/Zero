import {
  Archive,
  Bin,
  ExclamationCircle,
  Folder,
  Inbox,
  MessageSquare,
  NotesList,
  PaperPlane,
  SettingsGear,
  Sparkles,
  Stars,
  Tabs,
  Users,
  ArrowLeft,
  Danger
} from '@/components/icons/icons';
import { SettingsGearIcon } from '@/components/icons/animated/settings-gear';
import { ArrowLeftIcon } from '@/components/icons/animated/arrow-left';
import { ShieldCheckIcon } from '@/components/icons/animated/shield';
import { KeyboardIcon } from '@/components/icons/animated/keyboard';
import { SparklesIcon } from '@/components/icons/animated/sparkles';
import { BadgeAlertIcon } from '@/components/icons/animated/alert';
import { UsersIcon } from '@/components/icons/animated/users';
import { MessageSquareIcon } from 'lucide-react';
import { NestedKeyOf } from 'next-intl';
import { MessageKeys } from 'next-intl';
export interface NavItem {
  id?: string;
  title: string;
  url: string;
  icon: React.ComponentType<any>;
  badge?: number;
  isBackButton?: boolean;
  isSettingsButton?: boolean;
  disabled?: boolean;
  target?: string;
}
export type MessageKey = MessageKeys<IntlMessages, NestedKeyOf<IntlMessages>>;

interface NavSection {
  title: string;
  items: NavItem[];
}

interface NavConfig {
  path: string;
  sections: NavSection[];
}

// ! items title has to be a message key (check messages/en.json)
export const navigationConfig: Record<string, NavConfig> = {
  mail: {
    path: '/mail',
    sections: [
      {
        title: 'Core',
        items: [
          {
            id: 'inbox',
            title: 'navigation.sidebar.inbox',
            url: '/mail/inbox',
            icon: Inbox,
          },
          {
            id: 'drafts',
            title: 'navigation.sidebar.drafts',
            url: '/mail/draft',
            icon: Folder,
          },
          {
            id: 'sent',
            title: 'navigation.sidebar.sent',
            url: '/mail/sent',
            icon: PaperPlane,
          },
        ],
      },
      {
        title: 'Management',
        items: [
          {
            id: 'archive',
            title: 'navigation.sidebar.archive',
            url: '/mail/archive',
            icon: Archive,
          },
          {
            id: 'spam',
            title: 'navigation.sidebar.spam',
            url: '/mail/spam',
            icon: ExclamationCircle,
          },
          {
            id: 'trash',
            title: 'navigation.sidebar.bin',
            url: '/mail/bin',
            icon: Bin,
          },
        ],
      },
      // {
      //   title: "Categories",
      //   items: [
      //     {
      //       title: "Social",
      //       url: "/mail/inbox?category=social",
      //       icon: UsersIcon,
      //       badge: 972,
      //     },
      //     {
      //       title: "Updates",
      //       url: "/mail/inbox?category=updates",
      //       icon: BellIcon,
      //       badge: 342,
      //     },
      //     {
      //       title: "Forums",
      //       url: "/mail/inbox?category=forums",
      //       icon: MessageCircleIcon,
      //       badge: 128,
      //     },
      //     {
      //       title: "Shopping",
      //       url: "/mail/inbox?category=shopping",
      //       icon: CartIcon,
      //       badge: 8,
      //     },
      //   ],
      // },
    ],
  },
  settings: {
    path: '/settings',
    sections: [
      {
        title: 'Settings',
        items: [
          {
            title: 'common.actions.back',
            url: '/mail',
            icon: ArrowLeft,
            isBackButton: true,
          },

          {
            title: 'navigation.settings.general',
            url: '/settings/general',
            icon: SettingsGear,
          },
          {
            title: 'navigation.settings.connections',
            url: '/settings/connections',
            icon: Users,
          },
          {
            title: 'navigation.settings.appearance',
            url: '/settings/appearance',
            icon: Stars,
          },
          {
            title: 'navigation.settings.labels',
            url: '/settings/labels',
<<<<<<< HEAD
            icon: SparklesIcon,
          },
          {
            title: 'navigation.settings.signatures',
            url: '/settings/signatures',
            icon: MessageSquareIcon,
            disabled: true,
          },
          {
            title: 'navigation.settings.shortcuts',
            url: '/settings/shortcuts',
            icon: Tabs,
=======
            icon: NotesList,
>>>>>>> 41e291ec
          },
          // {
          //   title: 'navigation.settings.signatures',
          //   url: '/settings/signatures',
          //   icon: MessageSquareIcon,
          //   disabled: true,
          // },
          // {
          //   title: 'navigation.settings.shortcuts',
          //   url: '/settings/shortcuts',
          //   icon: Tabs,
          //   disabled: true,
          // },
          // {
          //   title: "Notifications",
          //   url: "/settings/notifications",
          //   icon: BellIcon,
          // },
          {
            title: 'navigation.settings.deleteAccount',
            url: '/settings/danger-zone',
            icon: Danger,
          },
        ].map((item) => ({
          ...item,
          isSettingsPage: true,
        })),
      },
    ],
  },
};

export const bottomNavItems = [
  {
    title: '',
    items: [
      {
        id: 'feedback',
        title: 'navigation.sidebar.feedback',
        url: 'https://feedback.0.email',
        icon: MessageSquare,
      },
      {
        id: 'settings',
        title: 'navigation.sidebar.settings',
        url: '/settings/general',
        icon: SettingsGear,
      },
    ],
  },
];<|MERGE_RESOLUTION|>--- conflicted
+++ resolved
@@ -161,7 +161,6 @@
           {
             title: 'navigation.settings.labels',
             url: '/settings/labels',
-<<<<<<< HEAD
             icon: SparklesIcon,
           },
           {
@@ -174,9 +173,7 @@
             title: 'navigation.settings.shortcuts',
             url: '/settings/shortcuts',
             icon: Tabs,
-=======
-            icon: NotesList,
->>>>>>> 41e291ec
+            disabled: true
           },
           // {
           //   title: 'navigation.settings.signatures',
