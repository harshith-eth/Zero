'use client';

import {
  SidebarGroup,
  SidebarMenu,
  SidebarMenuItem,
  SidebarMenuButton,
  useSidebar,
  SidebarMenuSub,
} from './sidebar';
import { Collapsible, CollapsibleContent, CollapsibleTrigger } from '@/components/ui/collapsible';
import { usePathname, useSearchParams } from 'next/navigation';
import { useSearchValue } from '@/hooks/use-search-value';
import { clearBulkSelectionAtom } from '../mail/use-mail';
import { type MessageKey } from '@/config/navigation';
import { Label, useLabels } from '@/hooks/use-labels';
import { type NavItem } from '@/config/navigation';
import { useSession } from '@/lib/auth-client';
import { Badge } from '@/components/ui/badge';
import { GoldenTicketModal } from '../golden';
import { useStats } from '@/hooks/use-stats';
import { SettingsIcon } from 'lucide-react';
import { useTranslations } from 'next-intl';
import { useRef, useCallback } from 'react';
import { BASE_URL } from '@/lib/constants';
import { useQueryState } from 'nuqs';
import { cn } from '@/lib/utils';
import { useAtom } from 'jotai';
import * as React from 'react';
import Link from 'next/link';

interface IconProps extends React.SVGProps<SVGSVGElement> {
  ref?: React.Ref<SVGSVGElement>;
  startAnimation?: () => void;
  stopAnimation?: () => void;
}

interface NavItemProps extends NavItem {
  isActive?: boolean;
  isExpanded?: boolean;
  onClick?: (e: React.MouseEvent<HTMLAnchorElement>) => void;
  suffix?: React.ComponentType<IconProps>;
  isSettingsPage?: boolean;
}

interface NavMainProps {
  items: {
    title: string;
    items: NavItemProps[];
    isActive?: boolean;
  }[];
}

type IconRefType = SVGSVGElement & {
  startAnimation?: () => void;
  stopAnimation?: () => void;
};

export function NavMain({ items }: NavMainProps) {
  const pathname = usePathname();
  const searchParams = useSearchParams();
  const [category] = useQueryState('category');
  const [searchValue, setSearchValue] = useSearchValue();

  const { labels } = useLabels();
  const { state } = useSidebar();

  // Check if these are bottom navigation items by looking at the first section's title
  const isBottomNav = items[0]?.title === '';

  /**
   * Validates URLs to prevent open redirect vulnerabilities.
   * Only allows two types of URLs:
   * 1. Absolute paths that start with '/' (e.g., '/mail', '/settings')
   * 2. Full URLs that match our application's base URL
   *
   * @param url - The URL to validate
   * @returns boolean - True if the URL is internal and safe to use
   */
  const isValidInternalUrl = useCallback((url: string) => {
    if (!url) return false;
    // Accept absolute paths as they are always internal
    if (url.startsWith('/')) return true;
    try {
      const urlObj = new URL(url, BASE_URL);
      // Prevent redirects to external domains by checking against our base URL
      return urlObj.origin === BASE_URL;
    } catch {
      return false;
    }
  }, []);

  const getHref = useCallback(
    (item: NavItemProps) => {
      // Get the current 'from' parameter
      const currentFrom = searchParams.get('from');

      // Handle settings navigation
      // if (item.isSettingsButton) {
      // Include current path with category query parameter if present
      //   const currentPath = category
      //     ? `${pathname}?category=${encodeURIComponent(category)}`
      //     : pathname;
      //   return `${item.url}?from=${encodeURIComponent(currentPath)}`;
      // }

      // Handle back button with redirect protection
      if (item.isBackButton) {
        if (currentFrom) {
          const decodedFrom = decodeURIComponent(currentFrom);
          if (isValidInternalUrl(decodedFrom)) {
            return decodedFrom;
          }
        }
        // Fall back to safe default if URL is missing or invalid
        return '/mail';
      }

      // Handle settings pages navigation
      if (item.isSettingsPage && currentFrom) {
        // Validate and sanitize the 'from' parameter to prevent open redirects
        const decodedFrom = decodeURIComponent(currentFrom);
        if (isValidInternalUrl(decodedFrom)) {
          return `${item.url}?from=${encodeURIComponent(currentFrom)}`;
        }
        // Fall back to safe default if URL validation fails
        return `${item.url}?from=/mail`;
      }

      // Handle category links
      if (category) {
        return `${item.url}?category=${encodeURIComponent(category)}`;
      }

      return item.url;
    },
    [pathname, category, searchParams, isValidInternalUrl],
  );

  const isUrlActive = useCallback(
    (url: string) => {
      const urlObj = new URL(
        url,
        typeof window === 'undefined' ? BASE_URL : window.location.origin,
      );
      const cleanPath = pathname.replace(/\/$/, '');
      const cleanUrl = urlObj.pathname.replace(/\/$/, '');

      if (cleanPath !== cleanUrl) return false;

      const urlParams = new URLSearchParams(urlObj.search);
      const currentParams = new URLSearchParams(searchParams);

      for (const [key, value] of urlParams) {
        if (currentParams.get(key) !== value) return false;
      }
      return true;
    },
    [pathname, searchParams],
  );

  const handleFilterByLabel = (label: Label) => () => {
    const existingValue = searchValue.value;
    if (existingValue.includes(`label:${label.name}`)) {
      setSearchValue({
        value: existingValue.replace(`label:${label.name}`, ''),
        highlight: '',
        folder: '',
      });
      return;
    }
    const newValue = existingValue ? `${existingValue} label:${label.name}` : `label:${label.name}`;
    setSearchValue({
      value: newValue,
      highlight: '',
      folder: '',
    });
  };

  return (
    <SidebarGroup className={`${state !== 'collapsed' ? '' : 'mt-1'} space-y-2.5 py-0`}>
      <SidebarMenu>
        {items.map((section) => (
          <Collapsible
            key={section.title}
            defaultOpen={section.isActive}
            className="group/collapsible"
          >
            <SidebarMenuItem>
              {state !== 'collapsed' ? (
                <p className="mx-2 mb-2 text-[13px] text-[#6D6D6D] dark:text-[#898989]">
                  {section.title}
                </p>
              ) : (
                <div className="mx-2 mb-4 mt-2 h-[0.5px] bg-[#6D6D6D]/50 dark:bg-[#262626]" />
              )}
              <div className="z-20 space-y-1 pb-2">
                {section.items.map((item) => (
                  <NavItem
                    key={item.url}
                    {...item}
                    isActive={isUrlActive(item.url)}
                    href={getHref(item)}
                    target={item.target}
                    title={item.title}
                  />
                ))}
              </div>
            </SidebarMenuItem>
          </Collapsible>
        ))}
        {!pathname.includes('/settings') && !isBottomNav && state !== 'collapsed' && (
          <Collapsible defaultOpen={true} className="group/collapsible">
            <SidebarMenuItem className="mb-4" style={{ height: 'auto' }}>
<<<<<<< HEAD
              <div className="mx-2 mb-2 text-[13px] text-[#6D6D6D] dark:text-[#898989]">Labels</div>

              <div className="mr-0 pr-0">
                <div
                  className={cn(
                    'hide-scrollbar mx-2 flex h-full max-h-[30vh] flex-row flex-wrap gap-2 overflow-auto',
                  )}
                >
                  {labels.map((label) => (
                    <div
                      onClick={handleFilterByLabel(label)}
                      key={label.id}
                      className="flex items-center gap-2 text-sm"
                    >
                      <span
                        className={cn(
                          'max-w-[20ch] truncate rounded border px-1.5 py-0.5 text-xs',
                          searchValue.value.includes(`label:${label.name}`)
                            ? 'border-accent-foreground'
                            : 'dark:bg-subtleBlack',
                        )}
                      >
                        {label.name}
                      </span>
                    </div>
                  ))}
                </div>
              </div>
=======
              <CollapsibleTrigger asChild>
                <SidebarMenuButton>Labels</SidebarMenuButton>
              </CollapsibleTrigger>
              <CollapsibleContent style={{ height: 'auto' }}>
                <SidebarMenuSub style={{ height: 'auto' }} className="mr-0 pr-0">
                  <div className="space-y-1 pb-2" style={{ height: 'auto' }}>
                    {labels.map((label) => (
                      <NavItem
                        onClick={handleFilterByLabel(label)}
                        key={label.id}
                        title={label.name}
                        href={`/mail/inbox`}
                        icon={() => (
                          <div
                            className="size-4 rounded-md"
                            style={{ backgroundColor: label.color?.backgroundColor || '#E2E2E2' }}
                          />
                        )}
                        url={`/mail/inbox`}
                      />
                    ))}
                  </div>
                </SidebarMenuSub>
              </CollapsibleContent>
>>>>>>> c7ddfde9
            </SidebarMenuItem>
          </Collapsible>
        )}
      </SidebarMenu>
    </SidebarGroup>
  );
}

function NavItem(item: NavItemProps & { href: string }) {
  const iconRef = useRef<IconRefType>(null);
  const { data: stats } = useStats();
  const t = useTranslations();
  const { state } = useSidebar();

  if (item.disabled) {
    return (
      <SidebarMenuButton
        tooltip={state === 'collapsed' ? t(item.title as MessageKey) : undefined}
        className="flex cursor-not-allowed items-center opacity-50"
      >
        {item.icon && <item.icon ref={iconRef} className="relative mr-2.5 h-3 w-3.5" />}
        <p className="mt-0.5 truncate text-[13px]">{t(item.title as MessageKey)}</p>
      </SidebarMenuButton>
    );
  }

  // Apply animation handlers to all buttons including back buttons
  const linkProps = {
    href: item.href,
    onMouseEnter: () => iconRef.current?.startAnimation?.(),
    onMouseLeave: () => iconRef.current?.stopAnimation?.(),
  };

  const { setOpenMobile } = useSidebar();

  const buttonContent = (
    <SidebarMenuButton
      tooltip={state === 'collapsed' ? t(item.title as MessageKey) : undefined}
      className={cn(
        'hover:bg-subtleWhite flex items-center dark:hover:bg-[#202020]',
        item.isActive && 'bg-subtleWhite text-accent-foreground dark:bg-[#202020]',
      )}
      onClick={() => setOpenMobile(false)}
    >
      {item.icon && <item.icon ref={iconRef} className="mr-2 shrink-0" />}
      <p className="mt-0.5 min-w-0 flex-1 truncate text-[13px]">{t(item.title as MessageKey)}</p>
      {stats
        ? stats.find((stat) => stat.label?.toLowerCase() === item.id?.toLowerCase()) && (
            <Badge
              className="text-muted-foreground ml-auto shrink-0 rounded-full dark:bg-[#2B2B2B]"
              variant="outline"
            >
              {stats
                .find((stat) => stat.label?.toLowerCase() === item.id?.toLowerCase())
                ?.count?.toLocaleString() || '0'}
            </Badge>
          )
        : null}
    </SidebarMenuButton>
  );

  if (item.isBackButton) {
    return <Link {...linkProps}>{buttonContent}</Link>;
  }

  return (
    <Collapsible defaultOpen={item.isActive}>
      <CollapsibleTrigger asChild>
        <Link
          {...linkProps}
          prefetch
          onClick={item.onClick ? item.onClick : undefined}
          target={item.target}
        >
          {buttonContent}
        </Link>
      </CollapsibleTrigger>
    </Collapsible>
  );
}<|MERGE_RESOLUTION|>--- conflicted
+++ resolved
@@ -158,6 +158,8 @@
     },
     [pathname, searchParams],
   );
+
+ 
 
   const handleFilterByLabel = (label: Label) => () => {
     const existingValue = searchValue.value;
@@ -212,7 +214,6 @@
         {!pathname.includes('/settings') && !isBottomNav && state !== 'collapsed' && (
           <Collapsible defaultOpen={true} className="group/collapsible">
             <SidebarMenuItem className="mb-4" style={{ height: 'auto' }}>
-<<<<<<< HEAD
               <div className="mx-2 mb-2 text-[13px] text-[#6D6D6D] dark:text-[#898989]">Labels</div>
 
               <div className="mr-0 pr-0">
@@ -241,32 +242,6 @@
                   ))}
                 </div>
               </div>
-=======
-              <CollapsibleTrigger asChild>
-                <SidebarMenuButton>Labels</SidebarMenuButton>
-              </CollapsibleTrigger>
-              <CollapsibleContent style={{ height: 'auto' }}>
-                <SidebarMenuSub style={{ height: 'auto' }} className="mr-0 pr-0">
-                  <div className="space-y-1 pb-2" style={{ height: 'auto' }}>
-                    {labels.map((label) => (
-                      <NavItem
-                        onClick={handleFilterByLabel(label)}
-                        key={label.id}
-                        title={label.name}
-                        href={`/mail/inbox`}
-                        icon={() => (
-                          <div
-                            className="size-4 rounded-md"
-                            style={{ backgroundColor: label.color?.backgroundColor || '#E2E2E2' }}
-                          />
-                        )}
-                        url={`/mail/inbox`}
-                      />
-                    ))}
-                  </div>
-                </SidebarMenuSub>
-              </CollapsibleContent>
->>>>>>> c7ddfde9
             </SidebarMenuItem>
           </Collapsible>
         )}
