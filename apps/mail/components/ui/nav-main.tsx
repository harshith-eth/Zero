--- conflicted
+++ resolved
@@ -7,7 +7,9 @@
   SidebarMenuButton,
   useSidebar,
   SidebarMenuSub,
+  SidebarMenuSub,
 } from './sidebar';
+import { Collapsible, CollapsibleContent, CollapsibleTrigger } from '@/components/ui/collapsible';
 import { Collapsible, CollapsibleContent, CollapsibleTrigger } from '@/components/ui/collapsible';
 import { usePathname, useSearchParams } from 'next/navigation';
 import { useSearchValue } from '@/hooks/use-search-value';
@@ -21,6 +23,7 @@
 import { GoldenTicketModal } from '../golden';
 import { useStats } from '@/hooks/use-stats';
 import { SettingsIcon } from 'lucide-react';
+import { SettingsIcon } from 'lucide-react';
 import { useTranslations } from 'next-intl';
 import { useRef, useCallback } from 'react';
 import { BASE_URL } from '@/lib/constants';
@@ -68,8 +71,6 @@
 
   // Check if these are bottom navigation items by looking at the first section's title
   const isBottomNav = items[0]?.title === '';
-
-  const { labels } = useLabels();
 
   /**
    * Validates URLs to prevent open redirect vulnerabilities.
@@ -214,7 +215,6 @@
             </SidebarMenuItem>
           </Collapsible>
         ))}
-<<<<<<< HEAD
         {!pathname.includes('/settings') && !isBottomNav && state !== 'collapsed' && (
           <Collapsible defaultOpen={true} className="group/collapsible">
             <SidebarMenuItem className="mb-4" style={{ height: 'auto' }}>
@@ -254,38 +254,6 @@
             </SidebarMenuItem>
           </Collapsible>
         )}
-=======
-        {!pathname.includes('/settings') && (
-          <Collapsible defaultOpen={true} className="group/collapsible">
-            <SidebarMenuItem className="mb-4" style={{ height: 'auto' }}>
-              <CollapsibleTrigger asChild>
-                <SidebarMenuButton>Labels</SidebarMenuButton>
-              </CollapsibleTrigger>
-              <CollapsibleContent style={{ height: 'auto' }}>
-                <SidebarMenuSub style={{ height: 'auto' }} className="mr-0 pr-0">
-                  <div className="space-y-1 pb-2" style={{ height: 'auto' }}>
-                    {labels.map((label) => (
-                      <NavItem
-                        key={label.id}
-                        title={label.name}
-                        href={`/mail/inbox?q=${encodeURIComponent(label.name.toLocaleLowerCase())}`}
-                        icon={() => (
-                          <div
-                            className="size-4 rounded-md"
-                            style={{ backgroundColor: label.color?.backgroundColor || '#E2E2E2' }}
-                          />
-                        )}
-                        url={`/mail/inbox?q=${encodeURIComponent(label.name.toLocaleLowerCase())}`}
-                      />
-                    ))}
-                  </div>
-                </SidebarMenuSub>
-              </CollapsibleContent>
-            </SidebarMenuItem>
-          </Collapsible>
-        )}
-        {!session || isPending ? null : !session?.hasUsedTicket ? <GoldenTicketModal /> : null}
->>>>>>> 56cd4643
       </SidebarMenu>
     </SidebarGroup>
   );
