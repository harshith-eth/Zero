import {
  ContextMenu,
  ContextMenuContent,
  ContextMenuItem,
  ContextMenuSeparator,
  ContextMenuShortcut,
  ContextMenuSub,
  ContextMenuSubContent,
  ContextMenuSubTrigger,
  ContextMenuTrigger,
} from '../ui/context-menu';
import {
  Archive,
  ArchiveX,
  BellOff,
  Forward,
  Inbox,
  MailPlus,
  Reply,
  ReplyAll,
  Tag,
  Mail,
  Star,
  Trash,
} from 'lucide-react';
import { moveThreadsTo, ThreadDestination } from '@/lib/thread-actions';
import { useSearchValue } from '@/hooks/use-search-value';
import { useThreads } from '@/hooks/use-threads';
import { LABELS, FOLDERS } from '@/lib/utils';
import { useStats } from '@/hooks/use-stats';
import { useParams } from 'next/navigation';
import { useMail } from '../mail/use-mail';
import { useTranslations } from 'use-intl';
import { type ReactNode } from 'react';

interface EmailAction {
  id: string;
  label: string | ReactNode;
  icon?: ReactNode;
  shortcut?: string;
  action: () => () => Promise<void>;
  disabled?: boolean;
  condition?: () => boolean;
}

interface EmailContextMenuProps {
<<<<<<< HEAD
	children: ReactNode;
	emailId: string;
	threadId?: string;
	isInbox?: boolean;
	isSpam?: boolean;
	isSent?: boolean;
	refreshCallback?: () => void;
=======
  children: React.ReactNode;
  emailId: string;
  threadId?: string;
  isInbox?: boolean;
  isSpam?: boolean;
  isSent?: boolean;
  refreshCallback?: () => void;
>>>>>>> 84d2f2b8
}

export function ThreadContextMenu({
  children,
  emailId,
  threadId = emailId,
  isInbox = true,
  isSpam = false,
  isSent = false,
  refreshCallback,
}: EmailContextMenuProps) {
<<<<<<< HEAD
	const { folder } = useParams<{ folder: string }>();
	const [searchValue] = useSearchValue();
	const [mail, setMail] = useMail();
	const { mutate } = useThreads(folder, undefined, searchValue.value, 20);
	const currentFolder = folder ?? '';
	const isArchiveFolder = currentFolder === FOLDERS.ARCHIVE;
	const { mutate: mutateStats } = useStats();
	const t = useTranslations();
=======
  const { folder } = useParams<{ folder: string }>();
  const [searchValue] = useSearchValue();
  const [mail, setMail] = useMail();
  const { mutate } = useThreads(folder, undefined, searchValue.value, 20);
  const currentFolder = folder ?? '';
  const isArchiveFolder = currentFolder === 'archive';
  const { mutate: mutateStats } = useStats();
  const t = useTranslations();
>>>>>>> 84d2f2b8

  const noopAction = () => async () => {
    console.log('Action will be implemented later');
  };

<<<<<<< HEAD
	const handleMove = (from: string, to: string) => async () => {
		try {
			let targets = [];
			if (mail.bulkSelected.length) {
				targets = mail.bulkSelected.map((id) => `thread:${id}`);
			} else {
				targets = [threadId ? `thread:${threadId}` : emailId];
			}

			let destination: ThreadDestination = null;
			if (to === LABELS.INBOX) destination = FOLDERS.INBOX;
			else if (to === LABELS.SPAM) destination = FOLDERS.SPAM;
			else if (from && !to) destination = FOLDERS.ARCHIVE;

			return moveThreadsTo({
				threadIds: targets,
				currentFolder: currentFolder,
				destination,
				onSuccess: async () => {
					await mutate();
					await mutateStats();
					setMail({ ...mail, bulkSelected: [] });
				},
			});
		} catch (error) {
			console.error(`Error moving ${threadId ? 'email' : 'thread'}`, error);
		}
	};

	const primaryActions: EmailAction[] = [
		{
			id: 'reply',
			label: t('common.mail.reply'),
			icon: <Reply className="mr-2.5 h-4 w-4" />,
			shortcut: 'R',
			action: noopAction,
			disabled: true, // TODO: Reply functionality to be implemented
		},
		{
			id: 'reply-all',
			label: t('common.mail.replyAll'),
			icon: <ReplyAll className="mr-2.5 h-4 w-4" />,
			shortcut: '⇧R',
			action: noopAction,
			disabled: true, // TODO: Reply All functionality to be implemented
		},
		{
			id: 'forward',
			label: t('common.mail.forward'),
			icon: <Forward className="mr-2.5 h-4 w-4" />,
			shortcut: 'F',
			action: noopAction,
			disabled: true, // TODO: Forward functionality to be implemented
		},
	];
=======
  // const handleArchive = () => async () => {
  //     try {
  //         const targetId = threadId ? `thread:${threadId}` : emailId;
  //         console.log(`🗃️ EmailContextMenu: Archiving ${threadId ? 'thread' : 'email'}: ${targetId}`);

  //         const success = await archiveMail(targetId);
  //         if (success) {
  //             toast.success(`${threadId ? 'Email' : 'Thread'} archived`);
  //             if (refreshCallback) refreshCallback();
  //         } else {
  //             throw new Error(`Failed to archive ${threadId ? 'email' : 'thread'}`);
  //         }
  //     } catch (error) {
  //         console.error(`Error archiving ${threadId ? 'email' : 'thread'}:`, error);
  //         toast.error(`Error archiving ${threadId ? 'email' : 'thread'}`);
  //     }
  // };

  const handleMove = (from: string, to: string) => async () => {
    try {
      let targets = [];
      if (mail.bulkSelected.length) {
        targets = mail.bulkSelected.map((id) => `thread:${id}`);
      } else {
        targets = [threadId ? `thread:${threadId}` : emailId];
      }
      return toast.promise(
        modifyLabels({
          threadId: targets,
          addLabels: to ? [to] : [],
          removeLabels: from ? [from] : [],
        }).then(async () => {
          await mutate().then(() => mutateStats());
          return setMail({ ...mail, bulkSelected: [] });
        }),
        {
          loading: t('common.mail.moving'),
          success: () => t('common.mail.moved'),
          error: t('common.mail.errorMoving'),
        },
      );
    } catch (error) {
      console.error(`Error moving ${threadId ? 'email' : 'thread'}`, error);
    }
  };

  const primaryActions: EmailAction[] = [
    {
      id: 'reply',
      label: 'Reply',
      icon: <Reply className="mr-2.5 h-4 w-4" />,
      shortcut: 'R',
      action: noopAction,
      disabled: true, // TODO: Reply functionality to be implemented
    },
    {
      id: 'reply-all',
      label: 'Reply All',
      icon: <ReplyAll className="mr-2.5 h-4 w-4" />,
      shortcut: '⇧R',
      action: noopAction,
      disabled: true, // TODO: Reply All functionality to be implemented
    },
    {
      id: 'forward',
      label: 'Forward',
      icon: <Forward className="mr-2.5 h-4 w-4" />,
      shortcut: 'F',
      action: noopAction,
      disabled: true, // TODO: Forward functionality to be implemented
    },
  ];
>>>>>>> 84d2f2b8

  const getActions = () => {
    if (isSpam) {
      return [
        {
          id: 'move-to-inbox',
          label: t('common.mail.moveToInbox'),
          icon: <Inbox className="mr-2.5 h-4 w-4" />,
          action: handleMove(LABELS.SPAM, LABELS.INBOX),
          disabled: false,
        },
      ];
    }

    if (isArchiveFolder || !isInbox) {
      return [
        {
          id: 'move-to-inbox',
          label: t('common.mail.unarchive'),
          icon: <Inbox className="mr-2.5 h-4 w-4" />,
          action: handleMove('', LABELS.INBOX),
          disabled: false,
        },
      ];
    }

    if (isSent) {
      return [
        {
          id: 'archive',
          label: t('common.mail.archive'),
          icon: <Archive className="mr-2.5 h-4 w-4" />,
          shortcut: 'E',
          action: handleMove(LABELS.SENT, ''),
          disabled: false,
        },
      ];
    }

    return [
      {
        id: 'archive',
        label: t('common.mail.archive'),
        icon: <Archive className="mr-2.5 h-4 w-4" />,
        shortcut: 'E',
        action: handleMove(LABELS.INBOX, ''),
        disabled: false,
      },
      {
        id: 'move-to-spam',
        label: t('common.mail.moveToSpam'),
        icon: <ArchiveX className="mr-2.5 h-4 w-4" />,
        action: handleMove(LABELS.INBOX, LABELS.SPAM),
        disabled: !isInbox,
      },
    ];
  };

  const moveActions: EmailAction[] = [
    {
      id: 'move-to-trash',
      label: t('common.mail.moveToTrash'),
      icon: <Trash className="mr-2.5 h-4 w-4" />,
      action: noopAction,
      disabled: true, // TODO: Move to trash functionality to be implemented
    },
  ];

  const otherActions: EmailAction[] = [
    {
      id: 'mark-unread',
      label: t('common.mail.markAsUnread'),
      icon: <Mail className="mr-2.5 h-4 w-4" />,
      shortcut: 'U',
      action: noopAction,
      disabled: true, // TODO: Mark as unread functionality to be implemented
    },
    {
      id: 'star',
      label: t('common.mail.addStar'),
      icon: <Star className="mr-2.5 h-4 w-4" />,
      shortcut: 'S',
      action: noopAction,
      disabled: true, // TODO: Star functionality to be implemented
    },
    {
      id: 'mute',
      label: t('common.mail.muteThread'),
      icon: <BellOff className="mr-2.5 h-4 w-4" />,
      action: noopAction,
      disabled: true, // TODO: Mute functionality to be implemented
    },
  ];

  const renderAction = (action: EmailAction) => {
    return (
      <ContextMenuItem
        key={action.id}
        onClick={() => action.action()}
        disabled={action.disabled}
        className="font-normal"
      >
        {action.icon}
        {action.label}
        {action.shortcut && <ContextMenuShortcut>{action.shortcut}</ContextMenuShortcut>}
      </ContextMenuItem>
    );
  };

<<<<<<< HEAD
	return (
		<ContextMenu>
			<ContextMenuTrigger className="w-full">{children}</ContextMenuTrigger>
			<ContextMenuContent className="w-56" onContextMenu={(e) => e.preventDefault()}>
				{primaryActions.map(renderAction)}
=======
  return (
    <ContextMenu>
      <ContextMenuTrigger className="w-full">{children}</ContextMenuTrigger>
      <ContextMenuContent className="w-56">
        {primaryActions.map(renderAction)}
>>>>>>> 84d2f2b8

        <ContextMenuSeparator />

        {getActions().map(renderAction as any)}
        {moveActions.filter((action) => action.id !== 'move-to-spam').map(renderAction)}

        <ContextMenuSeparator />

        {otherActions.map(renderAction)}

        <ContextMenuSeparator />

<<<<<<< HEAD
				<ContextMenuSub>
					<ContextMenuSubTrigger className="font-normal">
						<Tag className="mr-2.5 h-4 w-4" />
						{t('common.mail.labels')}
					</ContextMenuSubTrigger>
					<ContextMenuSubContent className="w-48">
						<ContextMenuItem className="font-normal">
							<MailPlus className="mr-2.5 h-4 w-4" />
							{t('common.mail.createNewLabel')}
						</ContextMenuItem>
						<ContextMenuSeparator />
						<ContextMenuItem disabled className="text-muted-foreground italic">
							{t('common.mail.noLabelsAvailable')}
						</ContextMenuItem>
					</ContextMenuSubContent>
				</ContextMenuSub>
			</ContextMenuContent>
		</ContextMenu>
	);
=======
        <ContextMenuSub>
          <ContextMenuSubTrigger className="font-normal">
            <Tag className="mr-2.5 h-4 w-4" />
            Labels
          </ContextMenuSubTrigger>
          <ContextMenuSubContent className="w-48">
            <ContextMenuItem className="font-normal">
              <MailPlus className="mr-2.5 h-4 w-4" />
              Create New Label
            </ContextMenuItem>
            <ContextMenuSeparator />
            <ContextMenuItem disabled className="text-muted-foreground italic">
              No labels available
            </ContextMenuItem>
          </ContextMenuSubContent>
        </ContextMenuSub>
      </ContextMenuContent>
    </ContextMenu>
  );
>>>>>>> 84d2f2b8
}<|MERGE_RESOLUTION|>--- conflicted
+++ resolved
@@ -44,7 +44,6 @@
 }
 
 interface EmailContextMenuProps {
-<<<<<<< HEAD
 	children: ReactNode;
 	emailId: string;
 	threadId?: string;
@@ -52,15 +51,6 @@
 	isSpam?: boolean;
 	isSent?: boolean;
 	refreshCallback?: () => void;
-=======
-  children: React.ReactNode;
-  emailId: string;
-  threadId?: string;
-  isInbox?: boolean;
-  isSpam?: boolean;
-  isSent?: boolean;
-  refreshCallback?: () => void;
->>>>>>> 84d2f2b8
 }
 
 export function ThreadContextMenu({
@@ -72,7 +62,6 @@
   isSent = false,
   refreshCallback,
 }: EmailContextMenuProps) {
-<<<<<<< HEAD
 	const { folder } = useParams<{ folder: string }>();
 	const [searchValue] = useSearchValue();
 	const [mail, setMail] = useMail();
@@ -81,22 +70,11 @@
 	const isArchiveFolder = currentFolder === FOLDERS.ARCHIVE;
 	const { mutate: mutateStats } = useStats();
 	const t = useTranslations();
-=======
-  const { folder } = useParams<{ folder: string }>();
-  const [searchValue] = useSearchValue();
-  const [mail, setMail] = useMail();
-  const { mutate } = useThreads(folder, undefined, searchValue.value, 20);
-  const currentFolder = folder ?? '';
-  const isArchiveFolder = currentFolder === 'archive';
-  const { mutate: mutateStats } = useStats();
-  const t = useTranslations();
->>>>>>> 84d2f2b8
-
-  const noopAction = () => async () => {
-    console.log('Action will be implemented later');
-  };
-
-<<<<<<< HEAD
+
+	const noopAction = () => async () => {
+		console.log('Action will be implemented later');
+	};
+
 	const handleMove = (from: string, to: string) => async () => {
 		try {
 			let targets = [];
@@ -152,80 +130,6 @@
 			disabled: true, // TODO: Forward functionality to be implemented
 		},
 	];
-=======
-  // const handleArchive = () => async () => {
-  //     try {
-  //         const targetId = threadId ? `thread:${threadId}` : emailId;
-  //         console.log(`🗃️ EmailContextMenu: Archiving ${threadId ? 'thread' : 'email'}: ${targetId}`);
-
-  //         const success = await archiveMail(targetId);
-  //         if (success) {
-  //             toast.success(`${threadId ? 'Email' : 'Thread'} archived`);
-  //             if (refreshCallback) refreshCallback();
-  //         } else {
-  //             throw new Error(`Failed to archive ${threadId ? 'email' : 'thread'}`);
-  //         }
-  //     } catch (error) {
-  //         console.error(`Error archiving ${threadId ? 'email' : 'thread'}:`, error);
-  //         toast.error(`Error archiving ${threadId ? 'email' : 'thread'}`);
-  //     }
-  // };
-
-  const handleMove = (from: string, to: string) => async () => {
-    try {
-      let targets = [];
-      if (mail.bulkSelected.length) {
-        targets = mail.bulkSelected.map((id) => `thread:${id}`);
-      } else {
-        targets = [threadId ? `thread:${threadId}` : emailId];
-      }
-      return toast.promise(
-        modifyLabels({
-          threadId: targets,
-          addLabels: to ? [to] : [],
-          removeLabels: from ? [from] : [],
-        }).then(async () => {
-          await mutate().then(() => mutateStats());
-          return setMail({ ...mail, bulkSelected: [] });
-        }),
-        {
-          loading: t('common.mail.moving'),
-          success: () => t('common.mail.moved'),
-          error: t('common.mail.errorMoving'),
-        },
-      );
-    } catch (error) {
-      console.error(`Error moving ${threadId ? 'email' : 'thread'}`, error);
-    }
-  };
-
-  const primaryActions: EmailAction[] = [
-    {
-      id: 'reply',
-      label: 'Reply',
-      icon: <Reply className="mr-2.5 h-4 w-4" />,
-      shortcut: 'R',
-      action: noopAction,
-      disabled: true, // TODO: Reply functionality to be implemented
-    },
-    {
-      id: 'reply-all',
-      label: 'Reply All',
-      icon: <ReplyAll className="mr-2.5 h-4 w-4" />,
-      shortcut: '⇧R',
-      action: noopAction,
-      disabled: true, // TODO: Reply All functionality to be implemented
-    },
-    {
-      id: 'forward',
-      label: 'Forward',
-      icon: <Forward className="mr-2.5 h-4 w-4" />,
-      shortcut: 'F',
-      action: noopAction,
-      disabled: true, // TODO: Forward functionality to be implemented
-    },
-  ];
->>>>>>> 84d2f2b8
 
   const getActions = () => {
     if (isSpam) {
@@ -335,19 +239,11 @@
     );
   };
 
-<<<<<<< HEAD
 	return (
 		<ContextMenu>
 			<ContextMenuTrigger className="w-full">{children}</ContextMenuTrigger>
 			<ContextMenuContent className="w-56" onContextMenu={(e) => e.preventDefault()}>
 				{primaryActions.map(renderAction)}
-=======
-  return (
-    <ContextMenu>
-      <ContextMenuTrigger className="w-full">{children}</ContextMenuTrigger>
-      <ContextMenuContent className="w-56">
-        {primaryActions.map(renderAction)}
->>>>>>> 84d2f2b8
 
         <ContextMenuSeparator />
 
@@ -360,7 +256,6 @@
 
         <ContextMenuSeparator />
 
-<<<<<<< HEAD
 				<ContextMenuSub>
 					<ContextMenuSubTrigger className="font-normal">
 						<Tag className="mr-2.5 h-4 w-4" />
@@ -380,25 +275,4 @@
 			</ContextMenuContent>
 		</ContextMenu>
 	);
-=======
-        <ContextMenuSub>
-          <ContextMenuSubTrigger className="font-normal">
-            <Tag className="mr-2.5 h-4 w-4" />
-            Labels
-          </ContextMenuSubTrigger>
-          <ContextMenuSubContent className="w-48">
-            <ContextMenuItem className="font-normal">
-              <MailPlus className="mr-2.5 h-4 w-4" />
-              Create New Label
-            </ContextMenuItem>
-            <ContextMenuSeparator />
-            <ContextMenuItem disabled className="text-muted-foreground italic">
-              No labels available
-            </ContextMenuItem>
-          </ContextMenuSubContent>
-        </ContextMenuSub>
-      </ContextMenuContent>
-    </ContextMenu>
-  );
->>>>>>> 84d2f2b8
 }