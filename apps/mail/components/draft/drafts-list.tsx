--- conflicted
+++ resolved
@@ -1,5 +1,4 @@
-<<<<<<< HEAD
-"use client";
+'use client';
 
 import type { InitialThread, ThreadProps, MailListProps, MailSelectMode } from "@/types";
 import { EmptyState, type FolderType } from "@/components/mail/empty-state";
@@ -16,24 +15,6 @@
 import { useRouter } from "next/navigation";
 import { toast } from "sonner";
 import { useTranslations } from "use-intl";
-=======
-'use client';
-
-import { InitialThread, ThreadProps, MailListProps, MailSelectMode } from '@/types';
-import { EmptyState, type FolderType } from '@/components/mail/empty-state';
-import { useCallback, useEffect, useRef, useState } from 'react';
-import { cn, defaultPageSize, formatDate } from '@/lib/utils';
-import { useSearchValue } from '@/hooks/use-search-value';
-import { markAsRead, markAsUnread } from '@/actions/mail';
-import { ScrollArea } from '@/components/ui/scroll-area';
-import { useVirtualizer } from '@tanstack/react-virtual';
-import { useMail } from '@/components/mail/use-mail';
-import { useHotKey } from '@/hooks/use-hot-key';
-import { useDrafts } from '@/hooks/use-drafts';
-import { useSession } from '@/lib/auth-client';
-import { useRouter } from 'next/navigation';
-import { toast } from 'sonner';
->>>>>>> b5c8bbf1
 
 const highlightText = (text: string, highlight: string) => {
 	if (!highlight?.trim()) return text;
@@ -116,342 +97,11 @@
 };
 
 export function DraftsList({ isCompact }: MailListProps) {
-<<<<<<< HEAD
-  const [mail, setMail] = useMail();
-  const { data: session } = useSession();
-  const [searchValue] = useSearchValue();
-  const router = useRouter();
-  const t = useTranslations();
-
-  const {
-    data: { drafts: items, nextPageToken },
-    isValidating,
-    isLoading,
-    loadMore,
-  } = useDrafts(searchValue.value, defaultPageSize);
-
-  const parentRef = useRef<HTMLDivElement>(null);
-  const scrollRef = useRef<HTMLDivElement>(null);
-  const itemHeight = isCompact ? 64 : 96;
-
-  const virtualizer = useVirtualizer({
-    count: items.length,
-    getScrollElement: () => scrollRef.current,
-    estimateSize: () => itemHeight,
-  });
-
-  const virtualItems = virtualizer.getVirtualItems();
-
-  const handleScroll = useCallback(
-    async (e: React.UIEvent<HTMLDivElement>) => {
-      if (isLoading || isValidating) return;
-
-      const target = e.target as HTMLDivElement;
-      const { scrollTop, scrollHeight, clientHeight } = target;
-      const scrolledToBottom = scrollHeight - (scrollTop + clientHeight) < itemHeight * 2;
-
-      if (scrolledToBottom) {
-        console.log("Loading more items...");
-        await loadMore();
-      }
-    },
-    [isLoading, isValidating, nextPageToken, itemHeight],
-  );
-
-  const [massSelectMode, setMassSelectMode] = useState(false);
-  const [rangeSelectMode, setRangeSelectMode] = useState(false);
-  const [selectAllBelowMode, setSelectAllBelowMode] = useState(false);
-
-  const selectAll = useCallback(() => {
-    // If there are already items selected, deselect them all
-    if (mail.bulkSelected.length > 0) {
-      setMail((prev) => ({
-        ...prev,
-        bulkSelected: [],
-      }));
-      toast.success(t("common.mail.deselectAll"));
-    }
-    // Otherwise select all items
-    else if (items.length > 0) {
-      const allIds = items.map((item) => item.id);
-      setMail((prev) => ({
-        ...prev,
-        bulkSelected: allIds,
-      }));
-      toast.success(t("common.mail.selectedEmails", { count: allIds.length }));
-    } else {
-      toast.info(t("common.mail.noEmailsToSelect"));
-    }
-  }, [items, setMail, mail.bulkSelected, t]);
-
-  const resetSelectMode = () => {
-    setMassSelectMode(false);
-    setRangeSelectMode(false);
-    setSelectAllBelowMode(false);
-  };
-
-  useHotKey("Control", () => {
-    resetSelectMode();
-    setMassSelectMode(true);
-  });
-
-  useHotKey("Meta", () => {
-    resetSelectMode();
-    setMassSelectMode(true);
-  });
-
-  useHotKey("Shift", () => {
-    resetSelectMode();
-    setRangeSelectMode(true);
-  });
-
-  useHotKey("Alt+Shift", () => {
-    resetSelectMode();
-    setSelectAllBelowMode(true);
-  });
-
-  useHotKey("Meta+Shift+u", async () => {
-    resetSelectMode();
-    const res = await markAsUnread({ ids: mail.bulkSelected });
-    if (res.success) {
-      toast.success(t("common.mail.markedAsUnread"));
-      setMail((prev) => ({
-        ...prev,
-        bulkSelected: [],
-      }));
-    } else toast.error(t("common.mail.failedToMarkAsUnread"));
-  });
-
-  useHotKey("Control+Shift+u", async () => {
-    resetSelectMode();
-    const res = await markAsUnread({ ids: mail.bulkSelected });
-    if (res.success) {
-      toast.success(t("common.mail.markedAsUnread"));
-      setMail((prev) => ({
-        ...prev,
-        bulkSelected: [],
-      }));
-    } else toast.error(t("common.mail.failedToMarkAsUnread"));
-  });
-
-  useHotKey("Meta+Shift+i", async () => {
-    resetSelectMode();
-    const res = await markAsRead({ ids: mail.bulkSelected });
-    if (res.success) {
-      toast.success(t("common.mail.markedAsRead"));
-      setMail((prev) => ({
-        ...prev,
-        bulkSelected: [],
-      }));
-    } else toast.error(t("common.mail.failedToMarkAsRead"));
-  });
-
-  useHotKey("Control+Shift+i", async () => {
-    resetSelectMode();
-    const res = await markAsRead({ ids: mail.bulkSelected });
-    if (res.success) {
-      toast.success(t("common.mail.markedAsRead"));
-      setMail((prev) => ({
-        ...prev,
-        bulkSelected: [],
-      }));
-    } else toast.error(t("common.mail.failedToMarkAsRead"));
-  });
-
-  // useHotKey("Meta+Shift+j", async () => {
-  //   resetSelectMode();
-  //   const res = await markAsJunk({ ids: mail.bulkSelected });
-  //   if (res.success) toast.success("Marked as junk");
-  //   else toast.error("Failed to mark as junk");
-  // });
-
-  // useHotKey("Control+Shift+j", async () => {
-  //   resetSelectMode();
-  //   const res = await markAsJunk({ ids: mail.bulkSelected });
-  //   if (res.success) toast.success("Marked as junk");
-  //   else toast.error("Failed to mark as junk");
-  // });
-
-  useHotKey("Meta+a", async (event) => {
-    // @ts-expect-error
-    event.preventDefault();
-    resetSelectMode();
-    selectAll();
-  });
-
-  useHotKey("Control+a", async (event) => {
-    // @ts-expect-error
-    event.preventDefault();
-    resetSelectMode();
-    selectAll();
-  });
-
-  useHotKey("Meta+n", async (event) => {
-    // @ts-expect-error
-    event.preventDefault();
-    resetSelectMode();
-    selectAll();
-  });
-
-  useHotKey("Control+n", async (event) => {
-    // @ts-expect-error
-    event.preventDefault();
-    resetSelectMode();
-    selectAll();
-  });
-
-  useEffect(() => {
-    const handleKeyUp = (e: KeyboardEvent) => {
-      if (e.key === "Control" || e.key === "Meta") {
-        setMassSelectMode(false);
-      }
-      if (e.key === "Shift") {
-        setRangeSelectMode(false);
-      }
-      if (e.key === "Alt") {
-        setSelectAllBelowMode(false);
-      }
-    };
-
-    const handleBlur = () => {
-      setMassSelectMode(false);
-      setRangeSelectMode(false);
-      setSelectAllBelowMode(false);
-    };
-
-    window.addEventListener("keyup", handleKeyUp);
-    window.addEventListener("blur", handleBlur);
-
-    return () => {
-      window.removeEventListener("keyup", handleKeyUp);
-      window.removeEventListener("blur", handleBlur);
-      setMassSelectMode(false);
-      setRangeSelectMode(false);
-      setSelectAllBelowMode(false);
-    };
-  }, []);
-
-  const selectMode: MailSelectMode = massSelectMode
-    ? "mass"
-    : rangeSelectMode
-      ? "range"
-      : selectAllBelowMode
-        ? "selectAllBelow"
-        : "single";
-
-  const handleMailClick = (message: InitialThread) => async () => {
-    if (selectMode === "mass") {
-      const updatedBulkSelected = mail.bulkSelected.includes(message.id)
-        ? mail.bulkSelected.filter((id) => id !== message.id)
-        : [...mail.bulkSelected, message.id];
-
-      setMail({ ...mail, bulkSelected: updatedBulkSelected });
-      return;
-    }
-
-    if (selectMode === "range") {
-      const lastSelectedItem =
-        mail.bulkSelected[mail.bulkSelected.length - 1] ?? mail.selected ?? message.id;
-
-      const mailsIndex = items.map((m) => m.id);
-      const startIdx = mailsIndex.indexOf(lastSelectedItem);
-      const endIdx = mailsIndex.indexOf(message.id);
-
-      if (startIdx !== -1 && endIdx !== -1) {
-        const selectedRange = mailsIndex.slice(
-          Math.min(startIdx, endIdx),
-          Math.max(startIdx, endIdx) + 1,
-        );
-
-        setMail({ ...mail, bulkSelected: selectedRange });
-      }
-      return;
-    }
-
-    if (selectMode === "selectAllBelow") {
-      const mailsIndex = items.map((m) => m.id);
-      const startIdx = mailsIndex.indexOf(message.id);
-
-      if (startIdx !== -1) {
-        const selectedRange = mailsIndex.slice(startIdx);
-
-        setMail({ ...mail, bulkSelected: selectedRange });
-      }
-      return;
-    }
-
-    router.push(`/create?draftId=${message.id}`);
-
-    return;
-  };
-
-  const isEmpty = items.length === 0;
-  const isFiltering = searchValue.value.trim().length > 0;
-
-  if (isEmpty && session) {
-    if (isFiltering) {
-      return <EmptyState folder="search" className="min-h-[90vh] md:min-h-[90vh]" />;
-    }
-    return <EmptyState folder={"draft" as FolderType} className="min-h-[90vh] md:min-h-[90vh]" />;
-  }
-
-  return (
-    <ScrollArea
-      ref={scrollRef}
-      className="h-full pb-2"
-      type="scroll"
-      onScrollCapture={handleScroll}
-    >
-      <div
-        ref={parentRef}
-        className={cn(
-          "relative min-h-[calc(100vh-4rem)] w-full",
-          selectMode === "range" && "select-none",
-        )}
-        style={{
-          height: `${virtualizer.getTotalSize()}px`,
-          willChange: "transform",
-          contain: "paint",
-        }}
-      >
-        <div
-          style={{
-            transform: `translateY(${virtualItems[0]?.start ?? 0}px)`,
-            willChange: "transform",
-            contain: "paint",
-          }}
-          className="absolute left-0 top-0 w-full p-[8px]"
-        >
-          {virtualItems.map(({ index }) => {
-            const item = items[index];
-            return item ? (
-              <Draft
-                key={item.id}
-                onClick={handleMailClick}
-                message={item}
-                selectMode={selectMode}
-                isCompact={isCompact}
-              />
-            ) : null;
-          })}
-          <div className="w-full pt-2 text-center">
-            {isLoading || isValidating ? (
-              <div className="text-center">
-                <div className="mx-auto h-4 w-4 animate-spin rounded-full border-2 border-neutral-900 border-t-transparent dark:border-white dark:border-t-transparent" />
-              </div>
-            ) : (
-              <div className="h-4" />
-            )}
-          </div>
-        </div>
-      </div>
-    </ScrollArea>
-  );
-=======
 	const [mail, setMail] = useMail();
 	const { data: session } = useSession();
 	const [searchValue] = useSearchValue();
 	const router = useRouter();
+	const t = useTranslations();
 
 	const {
 		data: { drafts: items, nextPageToken },
@@ -492,27 +142,27 @@
 	const [rangeSelectMode, setRangeSelectMode] = useState(false);
 	const [selectAllBelowMode, setSelectAllBelowMode] = useState(false);
 
-	const selectAll = useCallback(() => {
-		// If there are already items selected, deselect them all
-		if (mail.bulkSelected.length > 0) {
-			setMail((prev) => ({
-				...prev,
-				bulkSelected: [],
-			}));
-			toast.success('Deselected all emails');
-		}
-		// Otherwise select all items
-		else if (items.length > 0) {
-			const allIds = items.map((item) => item.id);
-			setMail((prev) => ({
-				...prev,
-				bulkSelected: allIds,
-			}));
-			toast.success(`Selected ${allIds.length} emails`);
-		} else {
-			toast.info('No emails to select');
-		}
-	}, [items, setMail, mail.bulkSelected]);
+  const selectAll = useCallback(() => {
+    // If there are already items selected, deselect them all
+    if (mail.bulkSelected.length > 0) {
+      setMail((prev) => ({
+        ...prev,
+        bulkSelected: [],
+      }));
+      toast.success(t("common.mail.deselectAll"));
+    }
+    // Otherwise select all items
+    else if (items.length > 0) {
+      const allIds = items.map((item) => item.id);
+      setMail((prev) => ({
+        ...prev,
+        bulkSelected: allIds,
+      }));
+      toast.success(t("common.mail.selectedEmails", { count: allIds.length }));
+    } else {
+      toast.info(t("common.mail.noEmailsToSelect"));
+    }
+  }, [items, setMail, mail.bulkSelected, t]);
 
 	const resetSelectMode = () => {
 		setMassSelectMode(false);
@@ -540,53 +190,53 @@
 		setSelectAllBelowMode(true);
 	});
 
-	useHotKey('Meta+Shift+u', async () => {
-		resetSelectMode();
-		const res = await markAsUnread({ ids: mail.bulkSelected });
-		if (res.success) {
-			toast.success('Marked as unread');
-			setMail((prev) => ({
-				...prev,
-				bulkSelected: [],
-			}));
-		} else toast.error('Failed to mark as unread');
-	});
-
-	useHotKey('Control+Shift+u', async () => {
-		resetSelectMode();
-		const res = await markAsUnread({ ids: mail.bulkSelected });
-		if (res.success) {
-			toast.success('Marked as unread');
-			setMail((prev) => ({
-				...prev,
-				bulkSelected: [],
-			}));
-		} else toast.error('Failed to mark as unread');
-	});
-
-	useHotKey('Meta+Shift+i', async () => {
-		resetSelectMode();
-		const res = await markAsRead({ ids: mail.bulkSelected });
-		if (res.success) {
-			toast.success('Marked as read');
-			setMail((prev) => ({
-				...prev,
-				bulkSelected: [],
-			}));
-		} else toast.error('Failed to mark as read');
-	});
-
-	useHotKey('Control+Shift+i', async () => {
-		resetSelectMode();
-		const res = await markAsRead({ ids: mail.bulkSelected });
-		if (res.success) {
-			toast.success('Marked as read');
-			setMail((prev) => ({
-				...prev,
-				bulkSelected: [],
-			}));
-		} else toast.error('Failed to mark as read');
-	});
+  useHotKey("Meta+Shift+u", async () => {
+    resetSelectMode();
+    const res = await markAsUnread({ ids: mail.bulkSelected });
+    if (res.success) {
+      toast.success(t("common.mail.markedAsUnread"));
+      setMail((prev) => ({
+        ...prev,
+        bulkSelected: [],
+      }));
+    } else toast.error(t("common.mail.failedToMarkAsUnread"));
+  });
+
+  useHotKey("Control+Shift+u", async () => {
+    resetSelectMode();
+    const res = await markAsUnread({ ids: mail.bulkSelected });
+    if (res.success) {
+      toast.success(t("common.mail.markedAsUnread"));
+      setMail((prev) => ({
+        ...prev,
+        bulkSelected: [],
+      }));
+    } else toast.error(t("common.mail.failedToMarkAsUnread"));
+  });
+
+  useHotKey("Meta+Shift+i", async () => {
+    resetSelectMode();
+    const res = await markAsRead({ ids: mail.bulkSelected });
+    if (res.success) {
+      toast.success(t("common.mail.markedAsRead"));
+      setMail((prev) => ({
+        ...prev,
+        bulkSelected: [],
+      }));
+    } else toast.error(t("common.mail.failedToMarkAsRead"));
+  });
+
+  useHotKey("Control+Shift+i", async () => {
+    resetSelectMode();
+    const res = await markAsRead({ ids: mail.bulkSelected });
+    if (res.success) {
+      toast.success(t("common.mail.markedAsRead"));
+      setMail((prev) => ({
+        ...prev,
+        bulkSelected: [],
+      }));
+    } else toast.error(t("common.mail.failedToMarkAsRead"));
+  });
 
 	// useHotKey("Meta+Shift+j", async () => {
 	//   resetSelectMode();
@@ -777,5 +427,4 @@
 			</div>
 		</ScrollArea>
 	);
->>>>>>> b5c8bbf1
 }