--- conflicted
+++ resolved
@@ -27,11 +27,7 @@
   const isInView = useInView(ref, { once: true, margin: '-100px' });
 
   return (
-<<<<<<< HEAD
     <div className="flex-col items-center justify-center bg-[#1A1A1A] rounded-xl m-4 hidden md:flex" >
-=======
-    <div className="m-4 flex flex-col items-center justify-center rounded-xl bg-[#1A1A1A]">
->>>>>>> 7753379d
       <div className="">
         {/* <div className="h-[527px] w-screen bg-gradient-to-b from-violet-600 via-orange-400 to-slate-950 blur-2xl" /> */}
         <div>
