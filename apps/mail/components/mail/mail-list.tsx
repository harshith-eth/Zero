'use client';

import {
  AlertTriangle,
  Bell,
  Briefcase,
  ChevronDown,
  Star,
  StickyNote,
  Tag,
  User,
  Users,
} from 'lucide-react';
import {
  type ComponentProps,
  memo,
  useCallback,
  useEffect,
  useMemo,
  useRef,
  useState,
} from 'react';
import type { ConditionalThreadProps, InitialThread, MailListProps, MailSelectMode } from '@/types';
<<<<<<< HEAD
=======
import { AlertTriangle, Bell, Briefcase, Star, StickyNote, Tag, User, Users } from 'lucide-react';
import { type ComponentProps, memo, useCallback, useEffect, useMemo, useRef, useState } from 'react';
>>>>>>> 986fed25
import { Tooltip, TooltipContent, TooltipTrigger } from '@/components/ui/tooltip';
import { EmptyState, type FolderType } from '@/components/mail/empty-state';
import { useParams, useRouter, useSearchParams } from 'next/navigation';
import { Avatar, AvatarImage, AvatarFallback } from '../ui/avatar';
import { useMailNavigation } from '@/hooks/use-mail-navigation';
import { preloadThread, useThreads } from '@/hooks/use-threads';
import { useHotKey, useKeyState } from '@/hooks/use-hot-key';
import { cn, formatDate, getEmailLogo } from '@/lib/utils';
import { useSearchValue } from '@/hooks/use-search-value';
import { markAsRead, markAsUnread } from '@/actions/mail';
import { ScrollArea } from '@/components/ui/scroll-area';
import { highlightText } from '@/lib/email-utils.client';
import { MailQuickActions } from './mail-quick-actions';
import { useMail } from '@/components/mail/use-mail';
import type { VirtuosoHandle } from 'react-virtuoso';
import { useSession } from '@/lib/auth-client';
import { Badge } from '@/components/ui/badge';
import { useTranslations } from 'next-intl';
import { Button } from '../ui/button';
import items from './demo.json';
import { toast } from 'sonner';
import { MailQuickActions } from './mail-quick-actions';
import { useMailNavigation } from '@/hooks/use-mail-navigation';
const HOVER_DELAY = 1000; // ms before prefetching

const Thread = memo(
<<<<<<< HEAD
  ({
    message,
    selectMode,
    demo,
    onClick,
    sessionData,
=======
	({
		message,
		selectMode,
		demo,
		onClick,
		sessionData,
>>>>>>> 986fed25
    isKeyboardFocused,
    isInQuickActionMode,
    selectedQuickActionIndex,
    resetNavigation,
<<<<<<< HEAD
  }: ConditionalThreadProps & {
    folder?: string;
=======
	}: ConditionalThreadProps & {
		folder?: string;
>>>>>>> 986fed25
    isKeyboardFocused?: boolean;
    isInQuickActionMode?: boolean;
    selectedQuickActionIndex?: number;
    resetNavigation?: () => void;
<<<<<<< HEAD
  }) => {
    const [mail] = useMail();
    const [searchValue] = useSearchValue();
    const t = useTranslations();
    const searchParams = useSearchParams();
    const threadIdParam = searchParams.get('threadId');
    const hoverTimeoutRef = useRef<ReturnType<typeof setTimeout> | undefined>(undefined);
    const isHovering = useRef<boolean>(false);
    const hasPrefetched = useRef<boolean>(false);
    const [isHovered, setIsHovered] = useState(false);

    
=======
	}) => {
		const [mail] = useMail();
		const [searchValue] = useSearchValue();
		const t = useTranslations();
		const searchParams = useSearchParams();
		const threadIdParam = searchParams.get('threadId');
		const hoverTimeoutRef = useRef<ReturnType<typeof setTimeout> | undefined>(undefined);
		const isHovering = useRef<boolean>(false);
		const hasPrefetched = useRef<boolean>(false);
		const [isHovered, setIsHovered] = useState(false);

>>>>>>> 986fed25
    const isMailSelected = useMemo(() => {
      const threadId = message.threadId ?? message.id;
      return threadId === threadIdParam;
    }, [message.id, message.threadId, threadIdParam]);

    const isMailBulkSelected = mail.bulkSelected.includes(message.id);

    const threadLabels = useMemo(() => {
      return [...(message.tags || [])];
    }, [message.tags]);

    const handleMouseEnter = () => {
      if (demo) return;
      isHovering.current = true;
      setIsHovered(true);

      // Prefetch only in single select mode
      if (selectMode === 'single' && sessionData?.userId && !hasPrefetched.current) {
        // Clear any existing timeout
        if (hoverTimeoutRef.current) {
          clearTimeout(hoverTimeoutRef.current);
        }

        // Set new timeout for prefetch
        hoverTimeoutRef.current = setTimeout(() => {
          if (isHovering.current) {
            const messageId = message.threadId ?? message.id;
            // Only prefetch if still hovering and hasn't been prefetched
            console.log(
              `🕒 Hover threshold reached for email ${messageId}, initiating prefetch...`,
            );
            void preloadThread(sessionData.userId, messageId, sessionData.connectionId ?? '');
            hasPrefetched.current = true;
          }
        }, HOVER_DELAY);
      }
    };

    const handleMouseLeave = () => {
      isHovering.current = false;
      setIsHovered(false);
      if (hoverTimeoutRef.current) {
        clearTimeout(hoverTimeoutRef.current);
      }
    };

    // Reset prefetch flag when message changes
    useEffect(() => {
      hasPrefetched.current = false;
    }, [message.id]);

    // Cleanup timeout on unmount
    useEffect(() => {
      return () => {
        if (hoverTimeoutRef.current) {
          clearTimeout(hoverTimeoutRef.current);
        }
      };
    }, []);

    return (
      <div className="p-1">
        <div
          data-thread-id={message.id}
          onClick={onClick ? onClick(message) : undefined}
          onMouseEnter={handleMouseEnter}
          onMouseLeave={handleMouseLeave}
          key={message.id}
          className={cn(
            'hover:bg-offsetLight hover:bg-primary/5 group relative flex cursor-pointer flex-col items-start overflow-clip rounded-lg border border-transparent px-4 py-3 text-left text-sm transition-all hover:opacity-100',
<<<<<<< HEAD
            isMailSelected || (!message.unread && 'opacity-50'),
            (isMailSelected || isMailBulkSelected || isKeyboardFocused) &&
              'border-border bg-primary/5 opacity-100',
            isKeyboardFocused && 'ring-primary/50 ring-2',
=======
            isMailSelected || !message.unread && 'opacity-50',
            (isMailSelected || isMailBulkSelected || isKeyboardFocused) && 'border-border bg-primary/5 opacity-100',
            isKeyboardFocused && 'ring-2 ring-primary/50'
>>>>>>> 986fed25
          )}
        >
          <div
            className={cn(
              'bg-primary absolute inset-y-0 left-0 w-1 -translate-x-2 transition-transform ease-out',
              isMailBulkSelected && 'translate-x-0',
            )}
          />
<<<<<<< HEAD
          <MailQuickActions
            message={message}
=======
          <MailQuickActions 
            message={message} 
>>>>>>> 986fed25
            isHovered={isHovered || isKeyboardFocused}
            isInQuickActionMode={isInQuickActionMode}
            selectedQuickActionIndex={selectedQuickActionIndex}
            resetNavigation={resetNavigation}
          />
<<<<<<< HEAD

          <div className="flex w-full items-center justify-between gap-4">
            <Avatar className="h-8 w-8 rounded-full">
              <AvatarImage src={getEmailLogo(message.sender.email)} className="rounded-full" />
              <AvatarFallback className="rounded-full">{message.sender.name[0]}</AvatarFallback>
            </Avatar>
            <div className="flex w-full justify-between">
              <div className="w-full">
                <div className="flex w-full flex-row items-center justify-between">
                  <div className="flex flex-row items-center gap-1">
                    <p
                      className={cn(
                        message.unread && !isMailSelected ? 'font-bold' : 'font-medium',
                        'text-md flex items-baseline gap-1 group-hover:opacity-100',
                      )}
                    >
                      <span>{highlightText(message.sender.name, searchValue.highlight)}</span>{' '}
                      {message.unread && !isMailSelected ? (
                        <span className="size-2 rounded bg-[#006FFE]" />
                      ) : null}
                    </p>
                    <MailLabels labels={threadLabels} />
                    {message.totalReplies > 1 ? (
                      <Tooltip>
                        <TooltipTrigger asChild>
                          <span className="rounded-md border border-dotted px-[5px] py-[1px] text-xs opacity-70">
                            {message.totalReplies}
                          </span>
                        </TooltipTrigger>
                        <TooltipContent className="px-1 py-0 text-xs">
                          {t('common.mail.replies', { count: message.totalReplies })}
                        </TooltipContent>
                      </Tooltip>
                    ) : null}
                  </div>
                  {message.receivedOn ? (
                    <p
                      className={cn(
                        'text-nowrap text-xs font-normal opacity-70 transition-opacity group-hover:opacity-100',
                        isMailSelected && 'opacity-100',
                      )}
                    >
                      {formatDate(message.receivedOn.split('.')[0] || '')}
                    </p>
                  ) : null}
                </div>
                <p
                  className={cn(
                    'mt-1 line-clamp-1 text-xs opacity-70 transition-opacity',
                    mail.selected ? 'line-clamp-1' : 'line-clamp-2',
                    isMailSelected && 'opacity-100',
                  )}
                >
                  {highlightText(message.subject, searchValue.highlight)}
                </p>
              </div>
            </div>
          </div>
        </div>
      </div>
    );
  },
=======
          <div className="flex w-full items-center justify-between">
            <div className="flex items-center gap-1">
              <p
                className={cn(
                  message.unread && !isMailSelected ? 'font-bold' : 'font-medium',
                  'text-md flex items-baseline gap-1 group-hover:opacity-100',
                )}
              >
                <span className={cn(threadIdParam && 'max-w-[120px] truncate')}>
                  {highlightText(message.sender.name, searchValue.highlight)}
                </span>{' '}
                {message.unread && !isMailSelected ? <span className="size-2 rounded bg-[#006FFE]" /> : null}
              </p>
              <MailLabels labels={threadLabels} />
              <div className="flex items-center gap-1">
                {message.totalReplies > 1 ? (
                  <Tooltip>
                    <TooltipTrigger asChild>
                      <span className="rounded-md border border-dotted px-[5px] py-[1px] text-xs opacity-70">
                        {message.totalReplies}
                      </span>
                    </TooltipTrigger>
                    <TooltipContent className="px-1 py-0 text-xs">
                      {t('common.mail.replies', { count: message.totalReplies })}
                    </TooltipContent>
                  </Tooltip>
                ) : null}
              </div>
            </div>
            {message.receivedOn ? (
              <p
                className={cn(
                  'text-xs font-normal opacity-70 transition-opacity group-hover:opacity-100',
                  isMailSelected && 'opacity-100',
                )}
              >
                {formatDate(message.receivedOn.split('.')[0] || '')}
              </p>
            ) : null}
          </div>
          <p
            className={cn(
              'mt-1 line-clamp-1 text-xs opacity-70 transition-opacity',
              mail.selected ? 'line-clamp-1' : 'line-clamp-2',
              isMailSelected && 'opacity-100',
            )}
          >
            {highlightText(message.subject, searchValue.highlight)}
          </p>
        </div>
      </div>
		);
	},
>>>>>>> 986fed25
);

Thread.displayName = 'Thread';

export function MailListDemo({ items: filteredItems = items }) {
  return (
    <ScrollArea className="h-full pb-2" type="scroll">
      <div className={cn('relative min-h-[calc(100vh-4rem)] w-full')}>
        <div className="absolute left-0 top-0 w-full p-[8px]">
          {filteredItems.map((item) => {
            return item ? <Thread demo key={item.id} message={item} selectMode={'single'} /> : null;
          })}
        </div>
      </div>
    </ScrollArea>
  );
}

export const MailList = memo(({ isCompact }: MailListProps) => {
  const { folder } = useParams<{ folder: string }>();
  const [mail, setMail] = useMail();
  const { data: session } = useSession();
  const t = useTranslations();
  const router = useRouter();
  const searchParams = useSearchParams();
  const threadIdParam = searchParams.get('threadId');

  const sessionData = useMemo(
    () => ({
      userId: session?.user?.id ?? '',
      connectionId: session?.connectionId ?? null,
    }),
    [session],
  );

  const [searchValue, setSearchValue] = useSearchValue();

  const {
    data: { threads: items, nextPageToken },
    isValidating,
    isLoading,
    loadMore,
  } = useThreads();

  const parentRef = useRef<HTMLDivElement>(null);
  const scrollRef = useRef<VirtuosoHandle>(null);

<<<<<<< HEAD
  const handleNavigateToThread = useCallback(
    (threadId: string) => {
      const currentParams = new URLSearchParams(searchParams.toString());
      currentParams.set('threadId', threadId);
      router.push(`/mail/${folder}?${currentParams.toString()}`);
    },
    [folder, router, searchParams],
  );
=======
  const handleNavigateToThread = useCallback((threadId: string) => {
    const currentParams = new URLSearchParams(searchParams.toString());
    currentParams.set('threadId', threadId);
    router.push(`/mail/${folder}?${currentParams.toString()}`);
  }, [folder, router, searchParams]);
>>>>>>> 986fed25

  const {
    focusedIndex,
    isQuickActionMode,
    quickActionIndex,
    handleMouseEnter,
    keyboardActive,
<<<<<<< HEAD
    resetNavigation,
  } = useMailNavigation({
    items,
    containerRef: parentRef,
    onNavigate: handleNavigateToThread,
=======
    resetNavigation
  } = useMailNavigation({ 
    items, 
    containerRef: parentRef,
    onNavigate: handleNavigateToThread
>>>>>>> 986fed25
  });

  const handleScroll = useCallback(() => {
    if (isLoading || isValidating || !nextPageToken) return;
    console.log('Loading more items...');
    void loadMore();
  }, [isLoading, isValidating, loadMore, nextPageToken]);

  const isKeyPressed = useKeyState();

  const selectAll = useCallback(() => {
    // If there are already items selected, deselect them all
    if (mail.bulkSelected.length > 0) {
      setMail((prev) => ({
        ...prev,
        bulkSelected: [],
      }));
      // toast.success(t('common.mail.deselectAll'));
    }
    // Otherwise select all items
    else if (items.length > 0) {
      const allIds = items.map((item) => item.id);
      setMail((prev) => ({
        ...prev,
        bulkSelected: allIds,
      }));
    } else {
      toast.info(t('common.mail.noEmailsToSelect'));
    }
  }, [items, setMail, mail.bulkSelected, t]);

  useHotKey('Meta+Shift+u', () => {
    markAsUnread({ ids: mail.bulkSelected }).then((result) => {
      if (result.success) {
        toast.success(t('common.mail.markedAsUnread'));
        setMail((prev) => ({
          ...prev,
          bulkSelected: [],
        }));
      } else toast.error(t('common.mail.failedToMarkAsUnread'));
    });
  });

  useHotKey('Control+Shift+u', () => {
    markAsUnread({ ids: mail.bulkSelected }).then((response) => {
      if (response.success) {
        toast.success(t('common.mail.markedAsUnread'));
        setMail((prev) => ({
          ...prev,
          bulkSelected: [],
        }));
      } else toast.error(t('common.mail.failedToMarkAsUnread'));
    });
  });

  useHotKey('Meta+Shift+i', () => {
    markAsRead({ ids: mail.bulkSelected }).then((data) => {
      if (data.success) {
        toast.success(t('common.mail.markedAsRead'));
        setMail((prev) => ({
          ...prev,
          bulkSelected: [],
        }));
      } else toast.error(t('common.mail.failedToMarkAsRead'));
    });
  });

  useHotKey('Control+Shift+i', () => {
    markAsRead({ ids: mail.bulkSelected }).then((response) => {
      if (response.success) {
        toast.success(t('common.mail.markedAsRead'));
        setMail((prev) => ({
          ...prev,
          bulkSelected: [],
        }));
      } else toast.error(t('common.mail.failedToMarkAsRead'));
    });
  });

  useHotKey('Meta+a', (event) => {
    event?.preventDefault();
    selectAll();
  });

  useHotKey('Control+a', (event) => {
    event?.preventDefault();
    selectAll();
  });

  useHotKey('Meta+n', (event) => {
    event?.preventDefault();
    selectAll();
  });

  useHotKey('Control+n', (event) => {
    event?.preventDefault();
    selectAll();
  });

  const getSelectMode = useCallback((): MailSelectMode => {
    if (isKeyPressed('Control') || isKeyPressed('Meta')) {
      return 'mass';
    }
    if (isKeyPressed('Shift')) {
      return 'range';
    }
    if (isKeyPressed('Alt') && isKeyPressed('Shift')) {
      return 'selectAllBelow';
    }
    return 'single';
  }, [isKeyPressed]);

  const handleMailClick = useCallback(
    (message: InitialThread) => () => {
      handleMouseEnter(message.id);
<<<<<<< HEAD

=======
      
>>>>>>> 986fed25
      const selectMode = getSelectMode();

      if (selectMode === 'mass') {
        const updatedBulkSelected = mail.bulkSelected.includes(message.id)
          ? mail.bulkSelected.filter((id) => id !== message.id)
          : [...mail.bulkSelected, message.id];

        setMail({ ...mail, bulkSelected: updatedBulkSelected });
        return;
      }

      // TODO: Look into making this more performant
      if (selectMode === 'range') {
        const lastSelectedItem =
          mail.bulkSelected[mail.bulkSelected.length - 1] ?? threadIdParam ?? message.id;

        const mailsIndex = items.map((m) => m.id);
        const startIdx = mailsIndex.indexOf(lastSelectedItem);
        const endIdx = mailsIndex.indexOf(message.id);

        if (startIdx !== -1 && endIdx !== -1) {
          const selectedRange = mailsIndex.slice(
            Math.min(startIdx, endIdx),
            Math.max(startIdx, endIdx) + 1,
          );

          setMail({ ...mail, bulkSelected: selectedRange });
        }
        return;
      }

      if (selectMode === 'selectAllBelow') {
        const mailsIndex = items.map((m) => m.id);
        const startIdx = mailsIndex.indexOf(message.id);

        if (startIdx !== -1) {
          const selectedRange = mailsIndex.slice(startIdx);

          setMail({ ...mail, bulkSelected: selectedRange });
        }
        return;
      }

      const threadId = message.threadId ?? message.id;
      const currentParams = new URLSearchParams(searchParams.toString());

      if (threadIdParam === threadId) {
        // Deselect the thread and update URL to remove threadId
        currentParams.delete('threadId');
        setMail((prev) => ({
          ...prev,
          bulkSelected: [],
        }));

        // Update URL to remove threadId
        router.push(`/mail/${folder}?${currentParams.toString()}`);
      } else {
        // Select the thread and update URL with threadId
        currentParams.set('threadId', threadId);
        setMail((prev) => ({
          ...prev,
          bulkSelected: [],
        }));

        // Update URL with threadId
        router.push(`/mail/${folder}?${currentParams.toString()}`);
      }
    },
    [getSelectMode, folder, searchParams, items, handleMouseEnter],
  );

  const isEmpty = items.length === 0;
  const isFiltering = searchValue.value.trim().length > 0;

  // Add effect to handle search loading state
  useEffect(() => {
    if (isFiltering && !isLoading) {
      // Reset the search value when loading is complete
      setSearchValue(prev => ({
        ...prev,
        isLoading: false
      }));
    }
  }, [isLoading, isFiltering, setSearchValue]);

  if (isEmpty && session) {
    if (isFiltering) {
      return (
        <div className="flex min-h-[90vh] md:min-h-[90vh] flex-col items-center justify-center">
          {(isLoading || searchValue.isLoading) ? (
            <div className="flex flex-col items-center gap-4">
              <div className="h-8 w-8 animate-spin rounded-full border-2 border-neutral-900 border-t-transparent dark:border-white dark:border-t-transparent" />
              <p className="text-sm text-muted-foreground">
                {searchValue.isLoading ? t('common.searchBar.aiSearching') : t('common.searchBar.searching')}
              </p>
            </div>
          ) : (
            <EmptyState folder="search" className="min-h-[90vh] md:min-h-[90vh]" />
          )}
        </div>
      );
    }
    return <EmptyState folder={folder as FolderType} className="min-h-[90vh] md:min-h-[90vh]" />;
  }

  return (
    <>
      <div
        ref={parentRef}
        className={cn('h-full w-full', getSelectMode() === 'range' && 'select-none')}
      >
<<<<<<< HEAD
        <ScrollArea className="hide-scrollbar h-full overflow-auto">
          {items.map((data, index) => {
            return (
              <Thread
                onClick={handleMailClick}
                selectMode={getSelectMode()}
                isCompact={isCompact}
                sessionData={sessionData}
                message={data}
                key={data.id}
                isKeyboardFocused={focusedIndex === index && keyboardActive}
                isInQuickActionMode={isQuickActionMode && focusedIndex === index}
                selectedQuickActionIndex={quickActionIndex}
                resetNavigation={resetNavigation}
              />
            );
          })}
          {items.length >= 9 && (
            <Button 
              variant={'ghost'} 
              className="w-full rounded-none" 
              onClick={handleScroll}
              disabled={isLoading || isValidating}
            >
              {isLoading || isValidating ? (
                <div className="flex items-center gap-2">
                  <div className="h-4 w-4 animate-spin rounded-full border-2 border-neutral-900 border-t-transparent dark:border-white dark:border-t-transparent" />
                  Loading...
                </div>
              ) : (
                <>
                  Load more <ChevronDown />
                </>
              )}
            </Button>
=======
        <Virtuoso
          ref={scrollRef}
          style={{ height: '100%' }}
          totalCount={items.length}
          itemContent={(index: number, data: InitialThread) => (
            <Thread
              onClick={handleMailClick}
              selectMode={getSelectMode()}
              isCompact={isCompact}
              sessionData={sessionData}
              message={data}
              key={data.id}
              isKeyboardFocused={focusedIndex === index && keyboardActive}
              isInQuickActionMode={isQuickActionMode && focusedIndex === index}
              selectedQuickActionIndex={quickActionIndex}
              resetNavigation={resetNavigation}
            />
>>>>>>> 986fed25
          )}
        </ScrollArea>
      </div>
      <div className="w-full pt-4 text-center">
        {isLoading || isValidating ? (
          <div className="text-center">
            <div className="mx-auto h-4 w-4 animate-spin rounded-full border-2 border-neutral-900 border-t-transparent dark:border-white dark:border-t-transparent" />
          </div>
        ) : (
          <div className="h-4" />
        )}
      </div>
    </>
  );
});

const MailLabels = memo(
  ({ labels }: { labels: string[] }) => {
    const t = useTranslations();

    if (!labels.length) return null;

    const visibleLabels = labels.filter(
      (label) => !['unread', 'inbox'].includes(label.toLowerCase()),
    );

    if (!visibleLabels.length) return null;

    return (
      <div className={cn('flex select-none items-center gap-1')}>
        {visibleLabels.map((label) => {
          const style = getDefaultBadgeStyle(label);
          if (label.toLowerCase() === 'notes') {
            return (
              <Tooltip key={label}>
                <TooltipTrigger asChild>
                  <Badge className="rounded-md bg-amber-100 p-1 text-amber-700 hover:bg-amber-200 dark:bg-amber-900/30 dark:text-amber-400">
                    {getLabelIcon(label)}
                  </Badge>
                </TooltipTrigger>
                <TooltipContent className="px-1 py-0 text-xs">
                  {t('common.notes.title')}
                </TooltipContent>
              </Tooltip>
            );
          }

          // Skip rendering if style is "secondary" (default case)
          if (style === 'secondary') return null;

          const normalizedLabel = getNormalizedLabelKey(label);

          let labelContent;
          switch (normalizedLabel) {
            case 'primary':
              labelContent = t('common.mailCategories.primary');
              break;
            case 'important':
              labelContent = t('common.mailCategories.important');
              break;
            case 'personal':
              labelContent = t('common.mailCategories.personal');
              break;
            case 'updates':
              labelContent = t('common.mailCategories.updates');
              break;
            case 'promotions':
              labelContent = t('common.mailCategories.promotions');
              break;
            case 'social':
              labelContent = t('common.mailCategories.social');
              break;
            case 'starred':
              labelContent = 'Starred';
              break;
            default:
              labelContent = capitalize(normalizedLabel);
          }

          return (
            <Tooltip key={label}>
              <TooltipTrigger asChild>
                <Badge className="rounded-md p-1" variant={style}>
                  {getLabelIcon(label)}
                </Badge>
              </TooltipTrigger>
              <TooltipContent className="px-1 py-0 text-xs" variant={style}>
                {labelContent}
              </TooltipContent>
            </Tooltip>
          );
        })}
      </div>
    );
  },
  (prev, next) => {
    return JSON.stringify(prev.labels) === JSON.stringify(next.labels);
  },
);
MailLabels.displayName = 'MailLabels';

function getNormalizedLabelKey(label: string) {
  return label.toLowerCase().replace(/^category_/i, '');
}

function capitalize(str: string) {
  return str.substring(0, 1).toUpperCase() + str.substring(1).toLowerCase();
}

function getLabelIcon(label: string) {
  const normalizedLabel = label.toLowerCase().replace(/^category_/i, '');

  switch (normalizedLabel) {
    case 'important':
      return <AlertTriangle className="h-3 w-3" />;
    case 'promotions':
      return <Tag className="h-3 w-3 rotate-90" />;
    case 'personal':
      return <User className="h-3 w-3" />;
    case 'updates':
      return <Bell className="h-3 w-3" />;
    case 'work':
      return <Briefcase className="h-3 w-3" />;
    case 'forums':
      return <Users className="h-3 w-3" />;
    case 'notes':
      return <StickyNote className="h-3 w-3" />;
    case 'starred':
      return <Star className="h-3 w-3" />;
    default:
      return null;
  }
}

function getDefaultBadgeStyle(label: string): ComponentProps<typeof Badge>['variant'] {
  const normalizedLabel = label.toLowerCase().replace(/^category_/i, '');

  switch (normalizedLabel) {
    case 'starred':
    case 'important':
      return 'important';
    case 'promotions':
      return 'promotions';
    case 'personal':
      return 'personal';
    case 'updates':
      return 'updates';
    case 'work':
      return 'default';
    case 'forums':
      return 'forums';
    case 'notes':
      return 'secondary';
    default:
      return 'secondary';
  }
}<|MERGE_RESOLUTION|>--- conflicted
+++ resolved
@@ -21,11 +21,6 @@
   useState,
 } from 'react';
 import type { ConditionalThreadProps, InitialThread, MailListProps, MailSelectMode } from '@/types';
-<<<<<<< HEAD
-=======
-import { AlertTriangle, Bell, Briefcase, Star, StickyNote, Tag, User, Users } from 'lucide-react';
-import { type ComponentProps, memo, useCallback, useEffect, useMemo, useRef, useState } from 'react';
->>>>>>> 986fed25
 import { Tooltip, TooltipContent, TooltipTrigger } from '@/components/ui/tooltip';
 import { EmptyState, type FolderType } from '@/components/mail/empty-state';
 import { useParams, useRouter, useSearchParams } from 'next/navigation';
@@ -52,37 +47,22 @@
 const HOVER_DELAY = 1000; // ms before prefetching
 
 const Thread = memo(
-<<<<<<< HEAD
   ({
     message,
     selectMode,
     demo,
     onClick,
     sessionData,
-=======
-	({
-		message,
-		selectMode,
-		demo,
-		onClick,
-		sessionData,
->>>>>>> 986fed25
     isKeyboardFocused,
     isInQuickActionMode,
     selectedQuickActionIndex,
     resetNavigation,
-<<<<<<< HEAD
   }: ConditionalThreadProps & {
     folder?: string;
-=======
-	}: ConditionalThreadProps & {
-		folder?: string;
->>>>>>> 986fed25
     isKeyboardFocused?: boolean;
     isInQuickActionMode?: boolean;
     selectedQuickActionIndex?: number;
     resetNavigation?: () => void;
-<<<<<<< HEAD
   }) => {
     const [mail] = useMail();
     const [searchValue] = useSearchValue();
@@ -93,21 +73,6 @@
     const isHovering = useRef<boolean>(false);
     const hasPrefetched = useRef<boolean>(false);
     const [isHovered, setIsHovered] = useState(false);
-
-    
-=======
-	}) => {
-		const [mail] = useMail();
-		const [searchValue] = useSearchValue();
-		const t = useTranslations();
-		const searchParams = useSearchParams();
-		const threadIdParam = searchParams.get('threadId');
-		const hoverTimeoutRef = useRef<ReturnType<typeof setTimeout> | undefined>(undefined);
-		const isHovering = useRef<boolean>(false);
-		const hasPrefetched = useRef<boolean>(false);
-		const [isHovered, setIsHovered] = useState(false);
-
->>>>>>> 986fed25
     const isMailSelected = useMemo(() => {
       const threadId = message.threadId ?? message.id;
       return threadId === threadIdParam;
@@ -178,16 +143,10 @@
           key={message.id}
           className={cn(
             'hover:bg-offsetLight hover:bg-primary/5 group relative flex cursor-pointer flex-col items-start overflow-clip rounded-lg border border-transparent px-4 py-3 text-left text-sm transition-all hover:opacity-100',
-<<<<<<< HEAD
             isMailSelected || (!message.unread && 'opacity-50'),
             (isMailSelected || isMailBulkSelected || isKeyboardFocused) &&
               'border-border bg-primary/5 opacity-100',
             isKeyboardFocused && 'ring-primary/50 ring-2',
-=======
-            isMailSelected || !message.unread && 'opacity-50',
-            (isMailSelected || isMailBulkSelected || isKeyboardFocused) && 'border-border bg-primary/5 opacity-100',
-            isKeyboardFocused && 'ring-2 ring-primary/50'
->>>>>>> 986fed25
           )}
         >
           <div
@@ -196,20 +155,13 @@
               isMailBulkSelected && 'translate-x-0',
             )}
           />
-<<<<<<< HEAD
           <MailQuickActions
             message={message}
-=======
-          <MailQuickActions 
-            message={message} 
->>>>>>> 986fed25
             isHovered={isHovered || isKeyboardFocused}
             isInQuickActionMode={isInQuickActionMode}
             selectedQuickActionIndex={selectedQuickActionIndex}
             resetNavigation={resetNavigation}
           />
-<<<<<<< HEAD
-
           <div className="flex w-full items-center justify-between gap-4">
             <Avatar className="h-8 w-8 rounded-full">
               <AvatarImage src={getEmailLogo(message.sender.email)} className="rounded-full" />
@@ -271,61 +223,6 @@
       </div>
     );
   },
-=======
-          <div className="flex w-full items-center justify-between">
-            <div className="flex items-center gap-1">
-              <p
-                className={cn(
-                  message.unread && !isMailSelected ? 'font-bold' : 'font-medium',
-                  'text-md flex items-baseline gap-1 group-hover:opacity-100',
-                )}
-              >
-                <span className={cn(threadIdParam && 'max-w-[120px] truncate')}>
-                  {highlightText(message.sender.name, searchValue.highlight)}
-                </span>{' '}
-                {message.unread && !isMailSelected ? <span className="size-2 rounded bg-[#006FFE]" /> : null}
-              </p>
-              <MailLabels labels={threadLabels} />
-              <div className="flex items-center gap-1">
-                {message.totalReplies > 1 ? (
-                  <Tooltip>
-                    <TooltipTrigger asChild>
-                      <span className="rounded-md border border-dotted px-[5px] py-[1px] text-xs opacity-70">
-                        {message.totalReplies}
-                      </span>
-                    </TooltipTrigger>
-                    <TooltipContent className="px-1 py-0 text-xs">
-                      {t('common.mail.replies', { count: message.totalReplies })}
-                    </TooltipContent>
-                  </Tooltip>
-                ) : null}
-              </div>
-            </div>
-            {message.receivedOn ? (
-              <p
-                className={cn(
-                  'text-xs font-normal opacity-70 transition-opacity group-hover:opacity-100',
-                  isMailSelected && 'opacity-100',
-                )}
-              >
-                {formatDate(message.receivedOn.split('.')[0] || '')}
-              </p>
-            ) : null}
-          </div>
-          <p
-            className={cn(
-              'mt-1 line-clamp-1 text-xs opacity-70 transition-opacity',
-              mail.selected ? 'line-clamp-1' : 'line-clamp-2',
-              isMailSelected && 'opacity-100',
-            )}
-          >
-            {highlightText(message.subject, searchValue.highlight)}
-          </p>
-        </div>
-      </div>
-		);
-	},
->>>>>>> 986fed25
 );
 
 Thread.displayName = 'Thread';
@@ -373,7 +270,6 @@
   const parentRef = useRef<HTMLDivElement>(null);
   const scrollRef = useRef<VirtuosoHandle>(null);
 
-<<<<<<< HEAD
   const handleNavigateToThread = useCallback(
     (threadId: string) => {
       const currentParams = new URLSearchParams(searchParams.toString());
@@ -382,13 +278,6 @@
     },
     [folder, router, searchParams],
   );
-=======
-  const handleNavigateToThread = useCallback((threadId: string) => {
-    const currentParams = new URLSearchParams(searchParams.toString());
-    currentParams.set('threadId', threadId);
-    router.push(`/mail/${folder}?${currentParams.toString()}`);
-  }, [folder, router, searchParams]);
->>>>>>> 986fed25
 
   const {
     focusedIndex,
@@ -396,19 +285,11 @@
     quickActionIndex,
     handleMouseEnter,
     keyboardActive,
-<<<<<<< HEAD
     resetNavigation,
   } = useMailNavigation({
     items,
     containerRef: parentRef,
     onNavigate: handleNavigateToThread,
-=======
-    resetNavigation
-  } = useMailNavigation({ 
-    items, 
-    containerRef: parentRef,
-    onNavigate: handleNavigateToThread
->>>>>>> 986fed25
   });
 
   const handleScroll = useCallback(() => {
@@ -524,11 +405,6 @@
   const handleMailClick = useCallback(
     (message: InitialThread) => () => {
       handleMouseEnter(message.id);
-<<<<<<< HEAD
-
-=======
-      
->>>>>>> 986fed25
       const selectMode = getSelectMode();
 
       if (selectMode === 'mass') {
@@ -640,7 +516,6 @@
         ref={parentRef}
         className={cn('h-full w-full', getSelectMode() === 'range' && 'select-none')}
       >
-<<<<<<< HEAD
         <ScrollArea className="hide-scrollbar h-full overflow-auto">
           {items.map((data, index) => {
             return (
@@ -676,25 +551,6 @@
                 </>
               )}
             </Button>
-=======
-        <Virtuoso
-          ref={scrollRef}
-          style={{ height: '100%' }}
-          totalCount={items.length}
-          itemContent={(index: number, data: InitialThread) => (
-            <Thread
-              onClick={handleMailClick}
-              selectMode={getSelectMode()}
-              isCompact={isCompact}
-              sessionData={sessionData}
-              message={data}
-              key={data.id}
-              isKeyboardFocused={focusedIndex === index && keyboardActive}
-              isInQuickActionMode={isQuickActionMode && focusedIndex === index}
-              selectedQuickActionIndex={quickActionIndex}
-              resetNavigation={resetNavigation}
-            />
->>>>>>> 986fed25
           )}
         </ScrollArea>
       </div>
