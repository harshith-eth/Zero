--- conflicted
+++ resolved
@@ -61,33 +61,24 @@
 const Thread = memo(
   ({ message, selectMode, demo, onClick, sessionData }: ConditionalThreadProps) => {
     const [mail] = useMail();
-    // const { data: session } = useSession();
+    const { hasNotes } = useNotes();
+    const [searchValue] = useSearchValue();
+    const t = useTranslations();
+    const format = useFormatter();
     const hoverTimeoutRef = useRef<ReturnType<typeof setTimeout> | undefined>(undefined);
     const isHovering = useRef<boolean>(false);
     const hasPrefetched = useRef<boolean>(false);
-<<<<<<< HEAD
-    const { hasNotes } = useNotes();
-  const [searchValue] = useSearchValue();
-  const t = useTranslations();
-  const format = useFormatter();
 
     const threadHasNotes = !demo && hasNotes(message.threadId ?? message.id);
-  const isMailSelected = message.id === mail.selected;
+    const isMailSelected = message.id === mail.selected;
     const isMailBulkSelected = mail.bulkSelected.includes(message.id);
     
-  const threadLabels = [...(message.tags || [])];
-  if (threadHasNotes) {
-    threadLabels.push("notes");
-  }
-
-  const handleMouseEnter = () => {
-=======
-    const [searchValue] = useSearchValue();
-
-    const isMailSelected = message.id === mail.selected;
-    const isMailBulkSelected = mail.bulkSelected.includes(message.id);
+    const threadLabels = [...(message.tags || [])];
+    if (threadHasNotes) {
+      threadLabels.push("notes");
+    }
+
     const handleMouseEnter = () => {
->>>>>>> f6292014
       if (demo) return;
       isHovering.current = true;
 
@@ -165,11 +156,7 @@
               </span>{" "}
               {message.unread ? <span className="size-2 rounded bg-[#006FFE]" /> : null}
             </p>
-<<<<<<< HEAD
             <MailLabels labels={threadLabels} />
-=======
-            <MailLabels labels={message.tags} />
->>>>>>> f6292014
             <div className="flex items-center gap-1">
               {message.totalReplies > 1 ? (
                 <Tooltip>
@@ -179,11 +166,7 @@
                     </span>
                   </TooltipTrigger>
                   <TooltipContent className="px-1 py-0 text-xs">
-<<<<<<< HEAD
                     {t("common.mail.replies", { count: message.totalReplies })}
-=======
-                    {message.totalReplies} Replies
->>>>>>> f6292014
                   </TooltipContent>
                 </Tooltip>
               ) : null}
@@ -338,102 +321,54 @@
 
   useHotKey("Meta+Shift+u", () => {
     resetSelectMode();
-<<<<<<< HEAD
     markAsUnread({ ids: mail.bulkSelected }).then(result => {
       if (result.success) {
         toast.success(t("common.mail.markedAsUnread"));
-=======
-    void (async () => {
-      const res = await markAsUnread({ ids: mail.bulkSelected });
-      if (res.success) {
-        toast.success("Marked as unread");
->>>>>>> f6292014
         setMail((prev) => ({
           ...prev,
           bulkSelected: [],
         }));
-<<<<<<< HEAD
       } else toast.error(t("common.mail.failedToMarkAsUnread"));
     });
-=======
-      } else toast.error("Failed to mark as unread");
-    })();
->>>>>>> f6292014
   });
 
   useHotKey("Control+Shift+u", () => {
     resetSelectMode();
-<<<<<<< HEAD
     markAsUnread({ ids: mail.bulkSelected }).then(response => {
       if (response.success) {
         toast.success(t("common.mail.markedAsUnread"));
-=======
-    void (async () => {
-      const res = await markAsUnread({ ids: mail.bulkSelected });
-      if (res.success) {
-        toast.success("Marked as unread");
->>>>>>> f6292014
         setMail((prev) => ({
           ...prev,
           bulkSelected: [],
         }));
-<<<<<<< HEAD
       } else toast.error(t("common.mail.failedToMarkAsUnread"));
     });
-=======
-      } else toast.error("Failed to mark as unread");
-    })();
->>>>>>> f6292014
   });
 
   useHotKey("Meta+Shift+i", () => {
     resetSelectMode();
-<<<<<<< HEAD
     markAsRead({ ids: mail.bulkSelected }).then(data => {
       if (data.success) {
         toast.success(t("common.mail.markedAsRead"));
-=======
-    void (async () => {
-      const res = await markAsRead({ ids: mail.bulkSelected });
-      if (res.success) {
-        toast.success("Marked as read");
->>>>>>> f6292014
         setMail((prev) => ({
           ...prev,
           bulkSelected: [],
         }));
-<<<<<<< HEAD
       } else toast.error(t("common.mail.failedToMarkAsRead"));
     });
-=======
-      } else toast.error("Failed to mark as read");
-    })();
->>>>>>> f6292014
   });
 
   useHotKey("Control+Shift+i", () => {
     resetSelectMode();
-<<<<<<< HEAD
     markAsRead({ ids: mail.bulkSelected }).then(response => {
       if (response.success) {
         toast.success(t("common.mail.markedAsRead"));
-=======
-    void (async () => {
-      const res = await markAsRead({ ids: mail.bulkSelected });
-      if (res.success) {
-        toast.success("Marked as read");
->>>>>>> f6292014
         setMail((prev) => ({
           ...prev,
           bulkSelected: [],
         }));
-<<<<<<< HEAD
       } else toast.error(t("common.mail.failedToMarkAsRead"));
     });
-=======
-      } else toast.error("Failed to mark as read");
-    })();
->>>>>>> f6292014
   });
 
   // useHotKey("Meta+Shift+j", async () => {
