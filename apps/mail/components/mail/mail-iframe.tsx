<<<<<<< HEAD
import { useEffect, useMemo, useRef, useState, useCallback } from "react";
import { fixNonReadableColors, template } from "@/lib/email-utils";
import { useTranslations } from "next-intl";
import { Loader2 } from "lucide-react";
import { useTheme } from "next-themes";
import { cn } from "@/lib/utils";
=======
import { fixNonReadableColors, template } from '@/lib/email-utils';
import { useEffect, useMemo, useRef, useState } from 'react';
import { useTranslations } from 'next-intl';
import { Loader2 } from 'lucide-react';
import { useTheme } from 'next-themes';
import { cn } from '@/lib/utils';
>>>>>>> f2421945

export function MailIframe({ html }: { html: string }) {
	const iframeRef = useRef<HTMLIFrameElement>(null);
	const [height, setHeight] = useState(300);
	const { resolvedTheme } = useTheme();
	const [loaded, setLoaded] = useState(false);

	const iframeDoc = useMemo(() => template(html), [html]);

	const t = useTranslations();

<<<<<<< HEAD
  const calculateAndSetHeight = useCallback(() => {
    if (!iframeRef.current?.contentWindow?.document.body) return;

    const body = iframeRef.current.contentWindow.document.body;
    const boundingRectHeight = body.getBoundingClientRect().height;
    const scrollHeight = body.scrollHeight;

    // Use the larger of the two values to ensure all content is visible
    setHeight(Math.max(boundingRectHeight, scrollHeight));
  }, [iframeRef, setHeight]);

  useEffect(() => {
    if (!iframeRef.current) return;
    const url = URL.createObjectURL(new Blob([iframeDoc], { type: "text/html" }));
    iframeRef.current.src = url;
    const handler = () => {
      if (iframeRef.current?.contentWindow?.document.body) {
        calculateAndSetHeight();
        fixNonReadableColors(iframeRef.current.contentWindow.document.body);
      }
      setLoaded(true);
      // Recalculate after a slight delay to catch any late-loading content
      setTimeout(calculateAndSetHeight, 500);
    };
    iframeRef.current.onload = handler;

    return () => {
      URL.revokeObjectURL(url);
    };
  }, [iframeDoc, calculateAndSetHeight]);
=======
	useEffect(() => {
		if (!iframeRef.current) return;
		const url = URL.createObjectURL(new Blob([iframeDoc], { type: 'text/html' }));
		iframeRef.current.src = url;
		const handler = () => {
			if (iframeRef.current?.contentWindow?.document.body) {
				const { height } = iframeRef.current.contentWindow.document.body.getBoundingClientRect();
				setHeight(height);
				fixNonReadableColors(iframeRef.current.contentWindow.document.body);
			}
			setLoaded(true);
		};
		iframeRef.current.onload = handler;

		return () => {
			URL.revokeObjectURL(url);
		};
	}, [iframeDoc]);
>>>>>>> f2421945

	useEffect(() => {
		if (iframeRef.current?.contentWindow?.document.body) {
			iframeRef.current.contentWindow.document.body.style.backgroundColor =
				resolvedTheme === 'dark' ? 'rgb(10, 10, 10)' : 'rgb(245, 245, 245)';
			fixNonReadableColors(iframeRef.current.contentWindow.document.body);
		}
	}, [resolvedTheme]);

	return (
		<>
			{!loaded && (
				<div className="flex h-full w-full items-center justify-center gap-4 p-8">
					<Loader2 className="size-4 animate-spin" />
					<span>{t('common.mailDisplay.loadingMailContent')}</span>
				</div>
			)}
			<iframe
				scrolling="no"
				height={height}
				ref={iframeRef}
				className={cn(
					'w-full flex-1 overflow-hidden transition-opacity duration-200',
					loaded ? 'opacity-100' : 'opacity-0',
				)}
				title="Email Content"
				sandbox="allow-same-origin allow-popups allow-popups-to-escape-sandbox"
				style={{
					width: '100%',
					overflow: 'hidden',
				}}
			/>
		</>
	);
}<|MERGE_RESOLUTION|>--- conflicted
+++ resolved
@@ -1,18 +1,9 @@
-<<<<<<< HEAD
 import { useEffect, useMemo, useRef, useState, useCallback } from "react";
 import { fixNonReadableColors, template } from "@/lib/email-utils";
 import { useTranslations } from "next-intl";
 import { Loader2 } from "lucide-react";
 import { useTheme } from "next-themes";
 import { cn } from "@/lib/utils";
-=======
-import { fixNonReadableColors, template } from '@/lib/email-utils';
-import { useEffect, useMemo, useRef, useState } from 'react';
-import { useTranslations } from 'next-intl';
-import { Loader2 } from 'lucide-react';
-import { useTheme } from 'next-themes';
-import { cn } from '@/lib/utils';
->>>>>>> f2421945
 
 export function MailIframe({ html }: { html: string }) {
 	const iframeRef = useRef<HTMLIFrameElement>(null);
@@ -24,7 +15,6 @@
 
 	const t = useTranslations();
 
-<<<<<<< HEAD
   const calculateAndSetHeight = useCallback(() => {
     if (!iframeRef.current?.contentWindow?.document.body) return;
 
@@ -55,26 +45,6 @@
       URL.revokeObjectURL(url);
     };
   }, [iframeDoc, calculateAndSetHeight]);
-=======
-	useEffect(() => {
-		if (!iframeRef.current) return;
-		const url = URL.createObjectURL(new Blob([iframeDoc], { type: 'text/html' }));
-		iframeRef.current.src = url;
-		const handler = () => {
-			if (iframeRef.current?.contentWindow?.document.body) {
-				const { height } = iframeRef.current.contentWindow.document.body.getBoundingClientRect();
-				setHeight(height);
-				fixNonReadableColors(iframeRef.current.contentWindow.document.body);
-			}
-			setLoaded(true);
-		};
-		iframeRef.current.onload = handler;
-
-		return () => {
-			URL.revokeObjectURL(url);
-		};
-	}, [iframeDoc]);
->>>>>>> f2421945
 
 	useEffect(() => {
 		if (iframeRef.current?.contentWindow?.document.body) {
