import { useEffect, useMemo, useRef, useState, useCallback } from 'react';
import { defaultUserSettings } from '@zero/db/user_settings_default';
import { fixNonReadableColors } from '@/lib/email-utils';
import { useTRPC } from '@/providers/query-provider';
import { getBrowserTimezone } from '@/lib/timezones';
import { template } from '@/lib/email-utils.client';
import { useMutation } from '@tanstack/react-query';
import { useSettings } from '@/hooks/use-settings';
import { useTranslations } from 'next-intl';
import { useTheme } from 'next-themes';
import { cn } from '@/lib/utils';
import { toast } from 'sonner';

export function MailIframe({ html, senderEmail }: { html: string; senderEmail: string }) {
  const { data, refetch } = useSettings();
  const isTrustedSender = useMemo(
    () => data?.settings?.externalImages || data?.settings?.trustedSenders?.includes(senderEmail),
    [data?.settings, senderEmail],
  );
  const [cspViolation, setCspViolation] = useState(false);
<<<<<<< HEAD
  const [imagesEnabled, setImagesEnabled] = useState<boolean>(
    data?.settings?.externalImages || true,
  );
=======
  const [imagesEnabled, setImagesEnabled] = useState(false);
>>>>>>> d59ffb29
  const iframeRef = useRef<HTMLIFrameElement>(null);
  const [height, setHeight] = useState(0);
  const { resolvedTheme } = useTheme();
  const trpc = useTRPC();
  const { mutateAsync: saveUserSettings } = useMutation(trpc.settings.save.mutationOptions());

  const onTrustSender = useCallback(
    async (senderEmail: string) => {
      setImagesEnabled(true);

      const existingSettings = data?.settings ?? {
        ...defaultUserSettings,
        timezone: getBrowserTimezone(),
      };

      const { success } = await saveUserSettings({
        ...existingSettings,
        trustedSenders: data?.settings.trustedSenders
          ? data.settings.trustedSenders.concat(senderEmail)
          : [senderEmail],
      });

      if (!success) {
        toast.error('Failed to trust sender');
      } else {
        refetch();
      }
    },
    [data?.settings, refetch],
  );

  useEffect(() => {
    if (isTrustedSender) {
      setImagesEnabled(true);
    }
  }, [isTrustedSender]);

  const t = useTranslations();

  const calculateAndSetHeight = useCallback(() => {
    if (!iframeRef.current?.contentWindow?.document.body) return;

    const body = iframeRef.current.contentWindow.document.body;
    const boundingRectHeight = body.getBoundingClientRect().height;
    const scrollHeight = body.scrollHeight;

    // Use the larger of the two values to ensure all content is visible
    setHeight(Math.max(boundingRectHeight, scrollHeight));
    if (body.innerText.trim() === '') {
      setHeight(0);
    }
  }, [iframeRef, setHeight]);

  useEffect(() => {
    if (!iframeRef.current) return;
    template(html, imagesEnabled).then((htmlDoc) => {
      if (!iframeRef.current) return;
      const url = URL.createObjectURL(new Blob([htmlDoc], { type: 'text/html' }));
      iframeRef.current.src = url;

      const handler = () => {
        if (iframeRef.current?.contentWindow?.document.body) {
          calculateAndSetHeight();
          fixNonReadableColors(iframeRef.current.contentWindow.document.body);
        }
        // setLoaded(true);
        // Recalculate after a slight delay to catch any late-loading content
        setTimeout(calculateAndSetHeight, 500);
      };
      iframeRef.current.onload = handler;
    });

    return () => {
      //   URL.revokeObjectURL(url);
    };
  }, [calculateAndSetHeight, html, imagesEnabled]);

  useEffect(() => {
    if (iframeRef.current?.contentWindow?.document.body) {
      const body = iframeRef.current.contentWindow.document.body;
      body.style.backgroundColor =
        resolvedTheme === 'dark' ? 'rgb(10, 10, 10)' : 'rgb(245, 245, 245)';
      requestAnimationFrame(() => {
        fixNonReadableColors(body);
      });
    }
  }, [resolvedTheme]);

  useEffect(() => {
    const ctrl = new AbortController();
    window.addEventListener(
      'message',
      (event) => {
        if (event.data.type === 'csp-violation') {
          setCspViolation(true);
        }
      },
      { signal: ctrl.signal },
    );

    return () => ctrl.abort();
  }, []);

  return (
    <>
      {cspViolation && !imagesEnabled && !data?.settings?.externalImages && (
        <div className="flex items-center justify-start bg-amber-600/20 px-2 py-1 text-sm text-amber-600">
          <p>{t('common.actions.hiddenImagesWarning')}</p>
          <button
            onClick={() => setImagesEnabled(!imagesEnabled)}
            className="ml-2 cursor-pointer underline"
          >
            {imagesEnabled ? t('common.actions.disableImages') : t('common.actions.showImages')}
          </button>
          <button
            onClick={() => void onTrustSender(senderEmail)}
            className="ml-2 cursor-pointer underline"
          >
            {t('common.actions.trustSender')}
          </button>
        </div>
      )}
      <iframe
        height={height}
        ref={iframeRef}
        className={cn(
          '!min-h-0 w-full flex-1 overflow-hidden px-4 transition-opacity duration-200',
        )}
        title="Email Content"
        // allow-scripts is safe, because the CSP will prevent scripts from running that don't have our unique nonce.
        sandbox="allow-same-origin allow-popups allow-popups-to-escape-sandbox allow-scripts"
        style={{
          width: '100%',
          overflow: 'hidden',
        }}
      />
    </>
  );
}<|MERGE_RESOLUTION|>--- conflicted
+++ resolved
@@ -18,13 +18,7 @@
     [data?.settings, senderEmail],
   );
   const [cspViolation, setCspViolation] = useState(false);
-<<<<<<< HEAD
-  const [imagesEnabled, setImagesEnabled] = useState<boolean>(
-    data?.settings?.externalImages || true,
-  );
-=======
   const [imagesEnabled, setImagesEnabled] = useState(false);
->>>>>>> d59ffb29
   const iframeRef = useRef<HTMLIFrameElement>(null);
   const [height, setHeight] = useState(0);
   const { resolvedTheme } = useTheme();
