import { Tooltip, TooltipContent, TooltipProvider, TooltipTrigger } from '@/components/ui/tooltip';
import { useParams, useRouter, useSearchParams } from 'next/navigation';
import { ScrollArea } from '@/components/ui/scroll-area';
import { useTheme } from 'next-themes';
import Image from 'next/image';

import {
  ChevronLeft,
  ChevronRight,
  X,
  Reply,
  Archive,
  ThreeDots,
  Trash,
  Expand,
  ArchiveX,
  Forward,
  ReplyAll,
  Star,
} from '../icons/icons';
import {
  DropdownMenu,
  DropdownMenuContent,
  DropdownMenuItem,
  DropdownMenuTrigger,
} from '@/components/ui/dropdown-menu';

import { CircleAlertIcon, Inbox, ShieldAlertIcon, StopCircleIcon } from 'lucide-react';
import { useState, useEffect, useCallback, useRef, useMemo } from 'react';
import { moveThreadsTo, ThreadDestination } from '@/lib/thread-actions';
import { useMailNavigation } from '@/hooks/use-mail-navigation';
import { focusedIndexAtom } from '@/hooks/use-mail-navigation';
import { backgroundQueueAtom } from '@/store/backgroundQueue';
import { handleUnsubscribe } from '@/lib/email-utils.client';
import { useThread, useThreads } from '@/hooks/use-threads';
import { useAISidebar } from '@/components/ui/ai-sidebar';
import { useHotkeysContext } from 'react-hotkeys-hook';
import { MailDisplaySkeleton } from './mail-skeleton';
import { useTRPC } from '@/providers/query-provider';
import { useMutation } from '@tanstack/react-query';
import { useIsMobile } from '@/hooks/use-mobile';
import { Button } from '@/components/ui/button';
import { useStats } from '@/hooks/use-stats';
import ThreadSubject from './thread-subject';
import ReplyCompose from './reply-composer';
import { Separator } from '../ui/separator';
import { useTranslations } from 'next-intl';
import { useMail } from '../mail/use-mail';
import { NotesPanel } from './note-panel';
import { cn, FOLDERS } from '@/lib/utils';
import MailDisplay from './mail-display';
import { ParsedMessage } from '@/types';
import { useQueryState } from 'nuqs';
import { useAtom } from 'jotai';
import { toast } from 'sonner';

interface ThreadDisplayProps {
  threadParam?: any;
  onClose?: () => void;
  isMobile?: boolean;
  messages?: ParsedMessage[];
  id?: string;
}

export function ThreadDemo({ messages, isMobile }: ThreadDisplayProps) {
  const isFullscreen = false;
  return (
    <div
      className={cn(
        'flex flex-col',
        isFullscreen ? 'h-screen' : isMobile ? 'h-full' : 'h-[calc(100vh-2rem)]',
      )}
    >
      <div
        className={cn(
          'bg-offsetLight dark:bg-offsetDark relative flex flex-col overflow-hidden transition-all duration-300',
          isMobile ? 'h-full' : 'h-full',
          !isMobile && !isFullscreen && 'rounded-r-lg',
          isFullscreen ? 'fixed inset-0 z-50' : '',
        )}
      >
        <div className="flex min-h-0 flex-1 flex-col overflow-hidden">
          <ScrollArea className="flex-1" type="scroll">
            <div className="pb-4">
              {[...(messages || [])].reverse().map((message, index) => (
                <div
                  key={message.id}
                  className={cn(
                    'transition-all duration-200',
                    index > 0 && 'border-border border-t',
                  )}
                >
                  <MailDisplay
                    demo
                    emailData={message}
                    isFullscreen={isFullscreen}
                    isMuted={false}
                    isLoading={false}
                    index={index}
                  />
                </div>
              ))}
            </div>
          </ScrollArea>
        </div>
      </div>
    </div>
  );
}

function ThreadActionButton({
  icon: Icon,
  label,
  onClick,
  disabled = false,
  className,
}: {
  icon: React.ComponentType<React.ComponentPropsWithRef<any>> & {
    startAnimation?: () => void;
    stopAnimation?: () => void;
  };
  label: string;
  onClick?: () => void;
  disabled?: boolean;
  className?: string;
}) {
  const iconRef = useRef<any>(null);

  return (
    <TooltipProvider delayDuration={0}>
      <Tooltip>
        <TooltipTrigger asChild>
          <Button
            disabled={disabled}
            onClick={onClick}
            variant="ghost"
            className={cn('md:h-fit md:px-2', className)}
            onMouseEnter={() => iconRef.current?.startAnimation?.()}
            onMouseLeave={() => iconRef.current?.stopAnimation?.()}
          >
            <Icon ref={iconRef} className="dark:fill-iconDark fill-iconLight" />
            <span className="sr-only">{label}</span>
          </Button>
        </TooltipTrigger>
        {/* <TooltipContent>{label}</TooltipContent> */}
      </Tooltip>
    </TooltipProvider>
  );
}

export function ThreadDisplay() {
  const isMobile = useIsMobile();
  const { toggleOpen: toggleAISidebar, open: isSidebarOpen } = useAISidebar();
  const params = useParams<{ folder: string }>();
  const folder = params?.folder ?? 'inbox';
  const [id, setThreadId] = useQueryState('threadId');
  const { data: emailData, isLoading, refetch: refetchThreads } = useThread(id ?? null);
  const [{ refetch: mutateThreads }, items] = useThreads();
  const [isFullscreen, setIsFullscreen] = useState(false);
  const [mail, setMail] = useMail();
  const t = useTranslations();
  const { refetch: refetchStats } = useStats();
  const [mode, setMode] = useQueryState('mode');
  const [, setBackgroundQueue] = useAtom(backgroundQueueAtom);
  const [activeReplyId, setActiveReplyId] = useQueryState('activeReplyId');
  const [, setDraftId] = useQueryState('draftId');
  const { resolvedTheme } = useTheme();
  const [focusedIndex, setFocusedIndex] = useAtom(focusedIndexAtom);
<<<<<<< HEAD
  const [optimisticStarred, setOptimisticStarred] = useState<boolean | null>(null);

  const {
    data: { threads: items = [] },
  } = useThreads();
=======
  const trpc = useTRPC();
  const { mutateAsync: markAsRead } = useMutation(trpc.mail.markAsRead.mutationOptions());
>>>>>>> 67561c37

  const isStarred = useMemo(() => {
    if (optimisticStarred !== null) return optimisticStarred;
    if (!emailData?.latest?.tags) return false;
    return emailData.latest.tags.some((tag) => tag.name === 'STARRED');
  }, [emailData?.latest?.tags, optimisticStarred]);

  const handlePrevious = useCallback(() => {
    if (!id || !items.length || focusedIndex === null) return;
    if (focusedIndex > 0) {
      const prevThread = items[focusedIndex - 1];
      if (prevThread) {
        setThreadId(prevThread.id);
        setFocusedIndex(focusedIndex - 1);
      }
    }
  }, [items, id, focusedIndex, setThreadId, setFocusedIndex]);

  const handleNext = useCallback(() => {
    if (!id || !items.length || focusedIndex === null) return setThreadId(null);
    if (focusedIndex < items.length - 1) {
      const nextThread = items[focusedIndex + 1];
      if (nextThread) {
        setThreadId(nextThread.id);
        setActiveReplyId(null);
        setFocusedIndex(focusedIndex + 1);
      }
    }
  }, [items, id, focusedIndex, setThreadId, setActiveReplyId, setFocusedIndex]);

  // Check if thread contains any images (excluding sender avatars)
  const hasImages = useMemo(() => {
    if (!emailData) return false;
    return emailData.messages.some((message) => {
      const hasAttachments = message.attachments?.some((attachment) =>
        attachment.mimeType?.startsWith('image/'),
      );
      const hasInlineImages =
        message.processedHtml?.includes('<img') &&
        !message.processedHtml.includes('data:image/svg+xml;base64'); // Exclude avatar SVGs
      return hasAttachments || hasInlineImages;
    });
  }, [emailData]);

  const hasMultipleParticipants =
    (emailData?.latest?.to?.length ?? 0) + (emailData?.latest?.cc?.length ?? 0) + 1 > 2;

  /**
   * Mark email as read if it's unread, if there are no unread emails, mark the current thread as read
   */
  useEffect(() => {
    if (!emailData || !id) return;
    const unreadEmails = emailData.messages.filter((e) => e.unread);
    console.log({
      totalReplies: emailData.totalReplies,
      unreadEmails: unreadEmails.length,
    });
    if (unreadEmails.length > 0) {
      const ids = [id, ...unreadEmails.map((e) => e.id)];
      markAsRead({ ids })
        .catch((error) => {
          console.error('Failed to mark email as read:', error);
          toast.error(t('common.mail.failedToMarkAsRead'));
        })
        .then(() => Promise.allSettled([refetchThreads(), refetchStats()]));
    }
  }, [emailData, id]);

  const handleUnsubscribeProcess = () => {
    if (!emailData?.latest) return;
    toast.promise(handleUnsubscribe({ emailData: emailData.latest }), {
      success: 'Unsubscribed successfully!',
      error: 'Failed to unsubscribe',
    });
  };

  const isInArchive = folder === FOLDERS.ARCHIVE;
  const isInSpam = folder === FOLDERS.SPAM;
  const isInBin = folder === FOLDERS.BIN;
  const handleClose = useCallback(() => {
    setThreadId(null);
    setMode(null);
    setActiveReplyId(null);
    setDraftId(null);
  }, [setThreadId, setMode]);

  const moveThreadTo = useCallback(
    async (destination: ThreadDestination) => {
      if (!id) return;
      const promise = moveThreadsTo({
        threadIds: [id],
        currentFolder: folder,
        destination,
      });
      setBackgroundQueue({ type: 'add', threadId: `thread:${id}` });
      handleNext();

      toast.success(
        destination === 'inbox'
          ? t('common.actions.movedToInbox')
          : destination === 'spam'
            ? t('common.actions.movedToSpam')
            : destination === 'bin'
              ? t('common.actions.movedToBin')
              : t('common.actions.archived'),
      );
      toast.promise(promise, {
        error: t('common.actions.failedToMove'),
        finally: async () => {
          await Promise.all([refetchStats(), refetchThreads()]);
          //   setBackgroundQueue({ type: 'delete', threadId: `thread:${threadId}` });
        },
      });
    },
    [id, folder, t],
  );

  // Add handleToggleStar function
  const handleToggleStar = useCallback(async () => {
    if (!emailData || !id) return;

    const newStarredState = !isStarred;
    setOptimisticStarred(newStarredState);
    
    if (newStarredState) {
      toast.success(t('common.actions.addedToFavorites'));
    } else {
      toast.success(t('common.actions.removedFromFavorites'));
    }

    try {
      await toggleStar({ ids: [id] });
      await Promise.all([mutateThread(), mutateThreads()]);
    } catch (error) {
      // Revert optimistic update on error
      setOptimisticStarred(!newStarredState);
      toast.error(t('common.actions.failedToStar'));
    }
  }, [emailData, id, isStarred, mutateThread, mutateThreads, t]);

  // Reset optimistic state when thread data changes
  useEffect(() => {
    setOptimisticStarred(null);
  }, [emailData?.latest?.tags]);

  useEffect(() => {
    const handleEsc = (event: KeyboardEvent) => {
      if (event.key === 'Escape') {
        handleClose();
      }
    };
    window.addEventListener('keydown', handleEsc);
    return () => window.removeEventListener('keydown', handleEsc);
  }, [handleClose]);

  // When mode changes, set the active reply to the latest message
  useEffect(() => {
    // Only clear the active reply when mode is cleared
    // This prevents overriding the specifically selected message
    if (!mode) {
      setActiveReplyId(null);
    }
  }, [mode]);

  // Scroll to the active reply composer when it's opened
  useEffect(() => {
    if (mode && activeReplyId) {
      setTimeout(() => {
        const replyElement = document.getElementById(`reply-composer-${activeReplyId}`);
        if (replyElement) {
          replyElement.scrollIntoView({ behavior: 'smooth', block: 'center' });
        }
      }, 100); // Short delay to ensure the component is rendered
    }
  }, [mode, activeReplyId]);

  return (
    <div
      className={cn(
        'flex flex-col',
        isFullscreen ? 'h-screen' : isMobile ? 'h-full' : 'h-[calc(100dvh-19px)] rounded-xl',
      )}
    >
      <div
        className={cn(
          'bg-panelLight dark:bg-panelDark relative flex flex-col overflow-hidden rounded-xl transition-all duration-300',
          isMobile ? 'h-full' : 'h-full',
          !isMobile && !isFullscreen && 'rounded-r-lg',
          isFullscreen ? 'fixed inset-0 z-50' : '',
        )}
      >
        <div></div>
        {!id ? (
          <div className="flex h-full items-center justify-center">
            <div className="flex flex-col items-center justify-center gap-2 text-center">
              <Image
                src={resolvedTheme === 'dark' ? '/empty-state.svg' : '/empty-state-light.svg'}
                alt="Empty Thread"
                width={200}
                height={200}
              />
              <div className="mt-5">
                <p className="text-lg">It's empty here</p>
                <p className="text-md text-[#6D6D6D] dark:text-white/50">
                  Choose an email to view details
                </p>
              </div>
            </div>
            {!isSidebarOpen && (
              <div className="fixed bottom-4 right-4 hidden md:block">
                <Tooltip>
                  <TooltipTrigger asChild>
                    <Button
                      variant="ghost"
                      className="h-10 w-10 rounded-md p-0"
                      onClick={toggleAISidebar}
                    >
                      <Image
                        src="/black-icon.svg"
                        alt="AI Assistant"
                        width={20}
                        height={20}
                        className="block dark:hidden"
                      />
                      <Image
                        src="/white-icon.svg"
                        alt="AI Assistant"
                        width={20}
                        height={20}
                        className="hidden dark:block"
                      />
                    </Button>
                  </TooltipTrigger>
                  <TooltipContent>Toggle AI Assistant</TooltipContent>
                </Tooltip>
              </div>
            )}
          </div>
        ) : !emailData || isLoading ? (
          <div className="flex min-h-0 flex-1 flex-col overflow-hidden">
            <ScrollArea className="h-full flex-1" type="auto">
              <div className="pb-4">
                <MailDisplaySkeleton isFullscreen={isFullscreen} />
              </div>
            </ScrollArea>
          </div>
        ) : (
          <>
            <div
              className={cn(
                'flex flex-shrink-0 items-center border-b border-[#E7E7E7] px-1 pb-1 md:px-3 md:pb-[11px] md:pt-[12px] dark:border-[#252525]',
                isMobile && 'bg-panelLight dark:bg-panelDark sticky top-0 z-10 mt-2',
              )}
            >
              <div className="flex flex-1 items-center gap-2">
                <TooltipProvider delayDuration={0}>
                  <Tooltip>
                    <TooltipTrigger asChild>
                      <button
                        onClick={handleClose}
                        className="inline-flex h-7 w-7 items-center justify-center gap-1 overflow-hidden rounded-md hover:bg-white md:hidden dark:hover:bg-[#313131]"
                      >
                        <X className="fill-iconLight dark:fill-iconDark h-3.5 w-3.5" />
                      </button>
                    </TooltipTrigger>
                    <TooltipContent side="bottom" className="bg-white dark:bg-[#313131]">
                      {t('common.actions.close')}
                    </TooltipContent>
                  </Tooltip>
                </TooltipProvider>
                <ThreadActionButton
                  icon={X}
                  label={t('common.actions.close')}
                  onClick={handleClose}
                  className="hidden md:flex"
                />
                {/* <ThreadSubject subject={emailData.latest?.subject} /> */}
                <div className="dark:bg-iconDark/20 relative h-3 w-0.5 rounded-full bg-[#E7E7E7]" />{' '}
                <div className="flex items-center gap-1">
                  <TooltipProvider delayDuration={0}>
                    <Tooltip>
                      <TooltipTrigger asChild>
                        <button
                          onClick={handlePrevious}
                          className="inline-flex h-7 w-7 items-center justify-center gap-1 overflow-hidden rounded-md hover:bg-white md:hidden dark:hover:bg-[#313131]"
                        >
                          <ChevronLeft className="fill-iconLight dark:fill-iconDark h-3.5 w-3.5" />
                        </button>
                      </TooltipTrigger>
                      <TooltipContent side="bottom" className="bg-white dark:bg-[#313131]">
                        Previous email
                      </TooltipContent>
                    </Tooltip>
                  </TooltipProvider>
                  <ThreadActionButton
                    icon={ChevronLeft}
                    label="Previous email"
                    onClick={handlePrevious}
                    className="hidden md:flex"
                  />
                  <TooltipProvider delayDuration={0}>
                    <Tooltip>
                      <TooltipTrigger asChild>
                        <button
                          onClick={handleNext}
                          className="inline-flex h-7 w-7 items-center justify-center gap-1 overflow-hidden rounded-md hover:bg-white md:hidden dark:hover:bg-[#313131]"
                        >
                          <ChevronRight className="fill-iconLight dark:fill-iconDark h-3.5 w-3.5" />
                        </button>
                      </TooltipTrigger>
                      <TooltipContent side="bottom" className="bg-white dark:bg-[#313131]">
                        Next email
                      </TooltipContent>
                    </Tooltip>
                  </TooltipProvider>
                  <ThreadActionButton
                    icon={ChevronRight}
                    label="Next email"
                    onClick={handleNext}
                    className="hidden md:flex"
                  />
                </div>
              </div>
              <div className="flex items-center gap-2">
                <NotesPanel threadId={id} />
                <TooltipProvider delayDuration={0}>
                  <Tooltip>
                    <TooltipTrigger asChild>
                      <button
                        onClick={handleToggleStar}
                        className="inline-flex h-7 w-7 items-center justify-center gap-1 overflow-hidden rounded-md bg-white dark:bg-[#313131]"
                      >
                        <Star
                          className={cn(
                            'ml-[2px] mt-[2.4px] h-5 w-5',
                            isStarred
                              ? 'fill-yellow-400 stroke-yellow-400'
                              : 'fill-transparent stroke-[#9D9D9D] dark:stroke-[#9D9D9D]',
                          )}
                        />
                      </button>
                    </TooltipTrigger>
                    <TooltipContent side="bottom" className="bg-white dark:bg-[#313131]">
                      {isStarred
                        ? t('common.threadDisplay.unstar')
                        : t('common.threadDisplay.star')}
                    </TooltipContent>
                  </Tooltip>
                </TooltipProvider>
                <TooltipProvider delayDuration={0}>
                  <Tooltip>
                    <TooltipTrigger asChild>
                      <button
                        onClick={() => moveThreadTo('archive')}
                        className="inline-flex h-7 w-7 items-center justify-center gap-1 overflow-hidden rounded-md bg-white dark:bg-[#313131]"
                      >
                        <Archive className="fill-iconLight dark:fill-iconDark" />
                      </button>
                    </TooltipTrigger>
                    <TooltipContent side="bottom" className="bg-white dark:bg-[#313131]">
                      {t('common.threadDisplay.archive')}
                    </TooltipContent>
                  </Tooltip>
                </TooltipProvider>

                <TooltipProvider delayDuration={0}>
                  <Tooltip>
                    <TooltipTrigger asChild>
                      <button
                        onClick={() => moveThreadTo('bin')}
                        className="inline-flex h-7 w-7 items-center justify-center gap-1 overflow-hidden rounded-md border border-[#FCCDD5] bg-[#FDE4E9] dark:border-[#6E2532] dark:bg-[#411D23]"
                      >
                        <Trash className="fill-[#F43F5E]" />
                      </button>
                    </TooltipTrigger>
                    <TooltipContent side="bottom" className="bg-white dark:bg-[#313131]">
                      {t('common.mail.moveToBin')}
                    </TooltipContent>
                  </Tooltip>
                </TooltipProvider>

                <DropdownMenu>
                  <DropdownMenuTrigger asChild>
                    <button className="inline-flex h-7 w-7 items-center justify-center gap-1 overflow-hidden rounded-md bg-white dark:bg-[#313131]">
                      <ThreeDots className="fill-iconLight dark:fill-iconDark" />
                    </button>
                  </DropdownMenuTrigger>
                  <DropdownMenuContent align="end" className="bg-white dark:bg-[#313131]">
                    {/* <DropdownMenuItem onClick={() => setIsFullscreen(!isFullscreen)}>
                      <Expand className="fill-iconLight dark:fill-iconDark mr-2" />
                      <span>
                        {isFullscreen
                          ? t('common.threadDisplay.exitFullscreen')
                          : t('common.threadDisplay.enterFullscreen')}
                      </span>
                    </DropdownMenuItem> */}

                    {isInSpam || isInArchive || isInBin ? (
                      <DropdownMenuItem onClick={() => moveThreadTo('inbox')}>
                        <Inbox className="mr-2 h-4 w-4" />
                        <span>{t('common.mail.moveToInbox')}</span>
                      </DropdownMenuItem>
                    ) : (
                      <>
                        <DropdownMenuItem onClick={() => moveThreadTo('spam')}>
                          <ArchiveX className="fill-iconLight dark:fill-iconDark mr-2" />
                          <span>{t('common.threadDisplay.moveToSpam')}</span>
                        </DropdownMenuItem>
                        {emailData.latest?.listUnsubscribe ||
                        emailData.latest?.listUnsubscribePost ? (
                          <DropdownMenuItem onClick={handleUnsubscribeProcess}>
                            <ShieldAlertIcon className="fill-iconLight dark:fill-iconDark mr-2" />
                            <span>Unsubscribe</span>
                          </DropdownMenuItem>
                        ) : null}
                      </>
                    )}
                  </DropdownMenuContent>
                </DropdownMenu>
              </div>
            </div>
            <div className={cn('flex min-h-0 flex-1 flex-col', isMobile && 'h-full')}>
              <ScrollArea
                className={cn('flex-1', isMobile ? 'h-[calc(100%-1px)]' : 'h-full')}
                type="auto"
              >
                <div className="pb-4">
                  {(emailData.messages || []).map((message, index) => (
                    <div
                      key={message.id}
                      className={cn(
                        'transition-all duration-200',
                        index > 0 && 'border-border border-t',
                        mode && activeReplyId === message.id && '',
                      )}
                    >
                      <MailDisplay
                        emailData={message}
                        isFullscreen={isFullscreen}
                        isMuted={false}
                        isLoading={false}
                        index={index}
                        totalEmails={emailData?.totalReplies}
                      />
                      {mode && activeReplyId === message.id && (
                        <div className="px-4 py-2" id={`reply-composer-${message.id}`}>
                          <ReplyCompose messageId={message.id} />
                        </div>
                      )}
                    </div>
                  ))}
                </div>
              </ScrollArea>
              {!isSidebarOpen && (
                <div className="fixed bottom-4 right-4 hidden md:block">
                  <Tooltip>
                    <TooltipTrigger asChild>
                      <Button
                        variant="ghost"
                        className="h-10 w-10 rounded-md p-0"
                        onClick={toggleAISidebar}
                      >
                        <Image
                          src="/black-icon.svg"
                          alt="AI Assistant"
                          width={20}
                          height={20}
                          className="block dark:hidden"
                        />
                        <Image
                          src="/white-icon.svg"
                          alt="AI Assistant"
                          width={20}
                          height={20}
                          className="hidden dark:block"
                        />
                      </Button>
                    </TooltipTrigger>
                    <TooltipContent>Toggle AI Assistant</TooltipContent>
                  </Tooltip>
                </div>
              )}
            </div>
          </>
        )}
      </div>
    </div>
  );
}<|MERGE_RESOLUTION|>--- conflicted
+++ resolved
@@ -166,22 +166,8 @@
   const [, setDraftId] = useQueryState('draftId');
   const { resolvedTheme } = useTheme();
   const [focusedIndex, setFocusedIndex] = useAtom(focusedIndexAtom);
-<<<<<<< HEAD
-  const [optimisticStarred, setOptimisticStarred] = useState<boolean | null>(null);
-
-  const {
-    data: { threads: items = [] },
-  } = useThreads();
-=======
   const trpc = useTRPC();
   const { mutateAsync: markAsRead } = useMutation(trpc.mail.markAsRead.mutationOptions());
->>>>>>> 67561c37
-
-  const isStarred = useMemo(() => {
-    if (optimisticStarred !== null) return optimisticStarred;
-    if (!emailData?.latest?.tags) return false;
-    return emailData.latest.tags.some((tag) => tag.name === 'STARRED');
-  }, [emailData?.latest?.tags, optimisticStarred]);
 
   const handlePrevious = useCallback(() => {
     if (!id || !items.length || focusedIndex === null) return;
