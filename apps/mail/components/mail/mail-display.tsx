import {
  DialogContent,
  DialogDescription,
  DialogTitle,
  DialogTrigger,
  Dialog,
  DialogFooter,
  DialogHeader,
  DialogClose,
} from '../ui/dialog';
import { BellOff, Check, ChevronDown, LoaderCircleIcon, Lock } from 'lucide-react';
import { Popover, PopoverContent, PopoverTrigger } from '../ui/popover';
import { Avatar, AvatarFallback, AvatarImage } from '../ui/avatar';
import { handleUnsubscribe } from '@/lib/email-utils.client';
import AttachmentsAccordion from './attachments-accordion';
import AttachmentDialog from './attachment-dialog';
import { useSummary } from '@/hooks/use-summary';
import { TextShimmer } from '../ui/text-shimmer';
import { type ParsedMessage } from '@/types';
import { Separator } from '../ui/separator';
import { useTranslations } from 'next-intl';
import { useEffect, useState } from 'react';
import { MailIframe } from './mail-iframe';
import { Button } from '../ui/button';
import { format } from 'date-fns';
import { cn } from '@/lib/utils';
import Image from 'next/image';

const StreamingText = ({ text }: { text: string }) => {
  const [displayText, setDisplayText] = useState('');
  const [isComplete, setIsComplete] = useState(false);
  const [isThinking, setIsThinking] = useState(false);

  useEffect(() => {
    let currentIndex = 0;
    setIsComplete(false);
    setIsThinking(true);

    const thinkingTimeout = setTimeout(() => {
      setIsThinking(false);
      setDisplayText('');

      const interval = setInterval(() => {
        if (currentIndex < text.length) {
          const nextChar = text[currentIndex];
          setDisplayText((prev) => prev + nextChar);
          currentIndex++;
        } else {
          setIsComplete(true);
          clearInterval(interval);
        }
      }, 40);

      return () => clearInterval(interval);
    }, 2000);

    return () => {
      clearTimeout(thinkingTimeout);
    };
  }, [text]);

  return (
    <div className="flex items-center gap-2">
      <div
        className={cn(
          'bg-gradient-to-r from-neutral-500 via-neutral-300 to-neutral-500 bg-[length:200%_100%] bg-clip-text text-sm leading-relaxed text-transparent',
          isComplete ? 'animate-shine-slow' : '',
        )}
      >
        {isThinking ? (
          <TextShimmer duration={1}>Thinking...</TextShimmer>
        ) : (
          <span>{displayText}</span>
        )}
        {!isComplete && !isThinking && (
          <span className="animate-blink bg-primary ml-0.5 inline-block h-4 w-0.5"></span>
        )}
      </div>
    </div>
  );
};

type Props = {
  emailData: ParsedMessage;
  isFullscreen: boolean;
  isMuted: boolean;
  isLoading: boolean;
  index: number;
  demo?: boolean;
};

const MailDisplay = ({ emailData, isMuted, index, demo }: Props) => {
<<<<<<< HEAD
	const [isCollapsed, setIsCollapsed] = useState<boolean>(true);
	const [selectedAttachment, setSelectedAttachment] = useState<null | {
		id: string;
		name: string;
		type: string;
		url: string;
	}>(null);
	const [openDetailsPopover, setOpenDetailsPopover] = useState<boolean>(false);
	const t = useTranslations();

	const { data } = demo
		? {
				data: {
					content:
						'This email talks about how Zero Email is the future of email. It is a new way to send and receive emails that is more secure and private.',
				},
			}
		: useSummary(emailData.id);

	useEffect(() => {
		if (index === 0) {
			setIsCollapsed(false);
		}
	}, [index]);

	const [unsubscribed, setUnsubscribed] = useState(false);
	const [isUnsubscribing, setIsUnsubscribing] = useState(false);

	const _handleUnsubscribe = async () => {
		setIsUnsubscribing(true);
		try {
			await handleUnsubscribe({
				emailData,
			});
			setIsUnsubscribing(false);
			setUnsubscribed(true);
		} catch (e) {
			setIsUnsubscribing(false);
			setUnsubscribed(false);
		}
	};
=======
  const [isCollapsed, setIsCollapsed] = useState<boolean>(true);
  const [selectedAttachment, setSelectedAttachment] = useState<null | {
    id: string;
    name: string;
    type: string;
    url: string;
  }>(null);
  const [openDetailsPopover, setOpenDetailsPopover] = useState<boolean>(false);
  const t = useTranslations();

  const { data } = demo
    ? {
        data: {
          content:
            'This email talks about how Zero Email is the future of email. It is a new way to send and receive emails that is more secure and private.',
        },
      }
    : useSummary(emailData.id);

  useEffect(() => {
    if (index === 0) {
      setIsCollapsed(false);
    }
  }, [index]);

  const [unsubscribed, setUnsubscribed] = useState(false);
  const [isUnsubscribing, setIsUnsubscribing] = useState(false);

  const _handleUnsubscribe = async () => {
    setIsUnsubscribing(true);
    try {
      await handleUnsubscribe({
        emailData,
      });
      setIsUnsubscribing(false);
      setUnsubscribed(true);
    } catch (e) {
      setIsUnsubscribing(false);
      setUnsubscribed(false);
    }
  };
>>>>>>> d52347ac

  return (
    <div className={cn('relative flex-1 overflow-hidden')}>
      <div className="relative h-full overflow-y-auto">
        <div className="flex flex-col gap-4 p-4 pb-2 transition-all duration-200">
          <div className="flex items-start justify-between gap-4">
            <div className="flex items-start justify-center gap-4">
              <Avatar className="rounded-md">
                <AvatarImage alt={emailData?.sender?.name} className="rounded-md" />
                <AvatarFallback
                  className={cn(
                    'rounded-md',
                    demo && 'compose-gradient-animated font-bold text-black',
                  )}
                >
                  {emailData?.sender?.name
                    ?.split(' ')
                    .map((chunk) => chunk[0]?.toUpperCase())
                    .filter((char) => char?.match(/[A-Z]/))
                    .slice(0, 2)
                    .join('')}
                </AvatarFallback>
              </Avatar>
              <div className="relative bottom-1 flex-1">
                <div className="flex items-center justify-start gap-2">
                  <span className="font-semibold">{emailData?.sender?.name}</span>
                  <span className="text-muted-foreground flex grow-0 items-center gap-2 text-sm">
                    <span>{emailData?.sender?.email}</span>

<<<<<<< HEAD
										{!!emailData.listUnsubscribe && (
											<Dialog>
												<DialogTrigger asChild>
													<Button
														size="xs"
														variant="secondary"
														disabled={unsubscribed || isUnsubscribing}
													>
														{unsubscribed && <Check className="h-4 w-4" />}
														{isUnsubscribing && (
															<LoaderCircleIcon className="h-4 w-4 animate-spin" />
														)}
														{unsubscribed
															? t('common.mailDisplay.unsubscribed')
															: t('common.mailDisplay.unsubscribe')}
													</Button>
												</DialogTrigger>

												<DialogContent>
													<DialogHeader>
														<DialogTitle>{t('common.mailDisplay.unsubscribe')}</DialogTitle>
														<DialogDescription className="break-words">
															{t('common.mailDisplay.unsubscribeDescription')}
														</DialogDescription>
													</DialogHeader>
													<DialogFooter className="gap-2">
														<DialogClose asChild>
															<Button disabled={isUnsubscribing} variant="outline">
																{t('common.mailDisplay.cancel')}
															</Button>
														</DialogClose>
														<DialogClose asChild>
															<Button disabled={isUnsubscribing} onClick={_handleUnsubscribe}>
																{t('common.mailDisplay.unsubscribe')}
															</Button>
														</DialogClose>
													</DialogFooter>
												</DialogContent>
											</Dialog>
										)}
										{isMuted && <BellOff className="h-4 w-4" />}
									</span>
								</div>
								<div className="flex items-center gap-2">
									<time className="text-muted-foreground text-xs">
										{format(new Date(emailData?.receivedOn), 'PPp')}
									</time>
									<Popover open={openDetailsPopover} onOpenChange={setOpenDetailsPopover}>
										<PopoverTrigger asChild>
											<Button
												variant="ghost"
												size="sm"
												className="h-auto p-0 text-xs underline hover:bg-transparent"
												onClick={() => setOpenDetailsPopover(true)}
											>
												{t('common.mailDisplay.details')}
											</Button>
										</PopoverTrigger>
										<PopoverContent
											className="w-[420px] rounded-lg border p-3 shadow-lg"
											onBlur={() => setOpenDetailsPopover(false)}
										>
											<div className="space-y-1 text-sm">
												<div className="flex">
													<span className="w-24 text-end text-gray-500">
														{t('common.mailDisplay.from')}:
													</span>
													<div className="ml-3">
														<span className="text-muted-foreground pr-1 font-bold">
															{emailData?.sender?.name}
														</span>
														<span className="text-muted-foreground">
															{emailData?.sender?.email}
														</span>
													</div>
												</div>
												<div className="flex">
													<span className="w-24 text-end text-gray-500">
														{t('common.mailDisplay.to')}:
													</span>
													<span className="text-muted-foreground ml-3">
														{emailData?.sender?.email}
													</span>
												</div>
												<div className="flex">
													<span className="w-24 text-end text-gray-500">
														{t('common.mailDisplay.cc')}:
													</span>
													<span className="text-muted-foreground ml-3">
														{emailData?.sender?.email}
													</span>
												</div>
												<div className="flex">
													<span className="w-24 text-end text-gray-500">
														{t('common.mailDisplay.date')}:
													</span>
													<span className="text-muted-foreground ml-3">
														{format(new Date(emailData?.receivedOn), 'PPpp')}
													</span>
												</div>
												<div className="flex">
													<span className="w-24 text-end text-gray-500">
														{t('common.mailDisplay.mailedBy')}:
													</span>
													<span className="text-muted-foreground ml-3">
														{emailData?.sender?.email}
													</span>
												</div>
												<div className="flex">
													<span className="w-24 text-end text-gray-500">
														{t('common.mailDisplay.signedBy')}:
													</span>
													<span className="text-muted-foreground ml-3">
														{emailData?.sender?.email}
													</span>
												</div>
												{emailData.tls && (
													<div className="flex items-center">
														<span className="w-24 text-end text-gray-500">
															{t('common.mailDisplay.security')}:
														</span>
														<div className="text-muted-foreground ml-3 flex items-center gap-1">
															<Lock className="h-4 w-4 text-green-600" />{' '}
															{t('common.mailDisplay.standardEncryption')}
														</div>
													</div>
												)}
											</div>
										</PopoverContent>
									</Popover>
									<p onClick={() => setIsCollapsed(!isCollapsed)} className="cursor-pointer">
										<span
											className={cn(
												'relative top-0.5 inline-block transition-transform duration-300',
												!isCollapsed && 'rotate-180',
											)}
										>
											<ChevronDown className="h-4 w-4" />
										</span>
									</p>
								</div>
							</div>
						</div>
						{data ? (
							<div className="relative top-1">
								<Popover>
									<PopoverTrigger asChild>
										<Button size={'icon'} variant="ghost" className="rounded-md">
											<Image
												src="/ai.svg"
												alt="logo"
												className="h-6 w-6"
												width={100}
												height={100}
											/>
										</Button>
									</PopoverTrigger>
									<PopoverContent className="relative -left-24 rounded-lg border p-3 shadow-lg">
										<StreamingText text={data.content} />
									</PopoverContent>
								</Popover>
							</div>
						) : null}
					</div>
				</div>
=======
                    {!!emailData.listUnsubscribe && (
                      <Dialog>
                        <DialogTrigger asChild>
                          <Button
                            size="xs"
                            variant="secondary"
                            disabled={unsubscribed || isUnsubscribing}
                          >
                            {unsubscribed && <Check className="h-4 w-4" />}
                            {isUnsubscribing && (
                              <LoaderCircleIcon className="h-4 w-4 animate-spin" />
                            )}
                            {unsubscribed
                              ? t('common.mailDisplay.unsubscribed')
                              : t('common.mailDisplay.unsubscribe')}
                          </Button>
                        </DialogTrigger>

                        <DialogContent>
                          <DialogHeader>
                            <DialogTitle>{t('common.mailDisplay.unsubscribe')}</DialogTitle>
                            <DialogDescription className="break-words">
                              {t('common.mailDisplay.unsubscribeDescription')}
                            </DialogDescription>
                          </DialogHeader>
                          <DialogFooter className="gap-2">
                            <DialogClose asChild>
                              <Button disabled={isUnsubscribing} variant="outline">
                                {t('common.mailDisplay.cancel')}
                              </Button>
                            </DialogClose>
                            <DialogClose asChild>
                              <Button disabled={isUnsubscribing} onClick={_handleUnsubscribe}>
                                {t('common.mailDisplay.unsubscribe')}
                              </Button>
                            </DialogClose>
                          </DialogFooter>
                        </DialogContent>
                      </Dialog>
                    )}
                    {isMuted && <BellOff className="h-4 w-4" />}
                  </span>
                </div>
                <div className="flex items-center gap-2">
                  <time className="text-muted-foreground text-xs">
                    {format(new Date(emailData?.receivedOn), 'PPp')}
                  </time>
                  <Popover open={openDetailsPopover} onOpenChange={setOpenDetailsPopover}>
                    <PopoverTrigger asChild>
                      <Button
                        variant="ghost"
                        size="sm"
                        className="h-auto p-0 text-xs underline hover:bg-transparent"
                        onClick={() => setOpenDetailsPopover(true)}
                      >
                        {t('common.mailDisplay.details')}
                      </Button>
                    </PopoverTrigger>
                    <PopoverContent
                      className="w-[420px] rounded-lg border p-3 shadow-lg"
                      onBlur={() => setOpenDetailsPopover(false)}
                    >
                      <div className="space-y-1 text-sm">
                        <div className="flex">
                          <span className="w-24 text-end text-gray-500">
                            {t('common.mailDisplay.from')}:
                          </span>
                          <div className="ml-3">
                            <span className="text-muted-foreground pr-1 font-bold">
                              {emailData?.sender?.name}
                            </span>
                            <span className="text-muted-foreground">
                              {emailData?.sender?.email}
                            </span>
                          </div>
                        </div>
                        <div className="flex">
                          <span className="w-24 text-end text-gray-500">
                            {t('common.mailDisplay.to')}:
                          </span>
                          <span className="text-muted-foreground ml-3">
                            {emailData?.sender?.email}
                          </span>
                        </div>
                        <div className="flex">
                          <span className="w-24 text-end text-gray-500">
                            {t('common.mailDisplay.cc')}:
                          </span>
                          <span className="text-muted-foreground ml-3">
                            {emailData?.sender?.email}
                          </span>
                        </div>
                        <div className="flex">
                          <span className="w-24 text-end text-gray-500">
                            {t('common.mailDisplay.date')}:
                          </span>
                          <span className="text-muted-foreground ml-3">
                            {format(new Date(emailData?.receivedOn), 'PPpp')}
                          </span>
                        </div>
                        <div className="flex">
                          <span className="w-24 text-end text-gray-500">
                            {t('common.mailDisplay.mailedBy')}:
                          </span>
                          <span className="text-muted-foreground ml-3">
                            {emailData?.sender?.email}
                          </span>
                        </div>
                        <div className="flex">
                          <span className="w-24 text-end text-gray-500">
                            {t('common.mailDisplay.signedBy')}:
                          </span>
                          <span className="text-muted-foreground ml-3">
                            {emailData?.sender?.email}
                          </span>
                        </div>
                        <div className="flex items-center">
                          <span className="w-24 text-end text-gray-500">
                            {t('common.mailDisplay.security')}:
                          </span>
                          <div className="text-muted-foreground ml-3 flex items-center gap-1">
                            <Lock className="h-4 w-4 text-green-600" />{' '}
                            {t('common.mailDisplay.standardEncryption')}
                          </div>
                        </div>
                      </div>
                    </PopoverContent>
                  </Popover>
                  <p onClick={() => setIsCollapsed(!isCollapsed)} className="cursor-pointer">
                    <span
                      className={cn(
                        'relative top-0.5 inline-block transition-transform duration-300',
                        !isCollapsed && 'rotate-180',
                      )}
                    >
                      <ChevronDown className="h-4 w-4" />
                    </span>
                  </p>
                </div>
              </div>
            </div>
            {data ? (
              <div className="relative top-1">
                <Popover>
                  <PopoverTrigger asChild>
                    <Button size={'icon'} variant="ghost" className="rounded-md">
                      <Image
                        src="/ai.svg"
                        alt="logo"
                        className="h-6 w-6"
                        width={100}
                        height={100}
                      />
                    </Button>
                  </PopoverTrigger>
                  <PopoverContent className="relative -left-24 rounded-lg border p-3 shadow-lg">
                    <StreamingText text={data.content} />
                  </PopoverContent>
                </Popover>
              </div>
            ) : null}
          </div>
        </div>
>>>>>>> d52347ac

        <div
          className={cn(
            'h-0 overflow-hidden transition-all duration-200',
            !isCollapsed && 'h-[1px]',
          )}
        >
          <Separator />
        </div>

        <div
          className={cn(
            'grid overflow-hidden transition-all duration-200',
            isCollapsed ? 'grid-rows-[0fr]' : 'grid-rows-[1fr]',
          )}
        >
          <div className="min-h-0 overflow-hidden">
            {emailData?.attachments && emailData?.attachments.length > 0 ? (
              <>
                <AttachmentsAccordion
                  attachments={emailData?.attachments}
                  setSelectedAttachment={setSelectedAttachment}
                />
                <Separator />
              </>
            ) : null}

            <div className="h-fit w-full p-0">
              {emailData?.decodedBody ? (
                <MailIframe html={emailData?.decodedBody} />
              ) : (
                <div
                  className="flex h-[500px] w-full items-center justify-center"
                  style={{ minHeight: '500px' }}
                >
                  <div className="bg-secondary h-32 w-32 animate-pulse rounded-full" />
                </div>
              )}
            </div>
          </div>
        </div>
      </div>

      <AttachmentDialog
        selectedAttachment={selectedAttachment}
        setSelectedAttachment={setSelectedAttachment}
      />
    </div>
  );
};

export default MailDisplay;
<|MERGE_RESOLUTION|>--- conflicted
+++ resolved
@@ -1,12 +1,12 @@
 import {
-  DialogContent,
-  DialogDescription,
-  DialogTitle,
-  DialogTrigger,
-  Dialog,
-  DialogFooter,
-  DialogHeader,
-  DialogClose,
+	DialogContent,
+	DialogDescription,
+	DialogTitle,
+	DialogTrigger,
+	Dialog,
+	DialogFooter,
+	DialogHeader,
+	DialogClose,
 } from '../ui/dialog';
 import { BellOff, Check, ChevronDown, LoaderCircleIcon, Lock } from 'lucide-react';
 import { Popover, PopoverContent, PopoverTrigger } from '../ui/popover';
@@ -27,70 +27,69 @@
 import Image from 'next/image';
 
 const StreamingText = ({ text }: { text: string }) => {
-  const [displayText, setDisplayText] = useState('');
-  const [isComplete, setIsComplete] = useState(false);
-  const [isThinking, setIsThinking] = useState(false);
-
-  useEffect(() => {
-    let currentIndex = 0;
-    setIsComplete(false);
-    setIsThinking(true);
-
-    const thinkingTimeout = setTimeout(() => {
-      setIsThinking(false);
-      setDisplayText('');
-
-      const interval = setInterval(() => {
-        if (currentIndex < text.length) {
-          const nextChar = text[currentIndex];
-          setDisplayText((prev) => prev + nextChar);
-          currentIndex++;
-        } else {
-          setIsComplete(true);
-          clearInterval(interval);
-        }
-      }, 40);
-
-      return () => clearInterval(interval);
-    }, 2000);
-
-    return () => {
-      clearTimeout(thinkingTimeout);
-    };
-  }, [text]);
-
-  return (
-    <div className="flex items-center gap-2">
-      <div
-        className={cn(
-          'bg-gradient-to-r from-neutral-500 via-neutral-300 to-neutral-500 bg-[length:200%_100%] bg-clip-text text-sm leading-relaxed text-transparent',
-          isComplete ? 'animate-shine-slow' : '',
-        )}
-      >
-        {isThinking ? (
-          <TextShimmer duration={1}>Thinking...</TextShimmer>
-        ) : (
-          <span>{displayText}</span>
-        )}
-        {!isComplete && !isThinking && (
-          <span className="animate-blink bg-primary ml-0.5 inline-block h-4 w-0.5"></span>
-        )}
-      </div>
-    </div>
-  );
+	const [displayText, setDisplayText] = useState('');
+	const [isComplete, setIsComplete] = useState(false);
+	const [isThinking, setIsThinking] = useState(false);
+
+	useEffect(() => {
+		let currentIndex = 0;
+		setIsComplete(false);
+		setIsThinking(true);
+
+		const thinkingTimeout = setTimeout(() => {
+			setIsThinking(false);
+			setDisplayText('');
+
+			const interval = setInterval(() => {
+				if (currentIndex < text.length) {
+					const nextChar = text[currentIndex];
+					setDisplayText((prev) => prev + nextChar);
+					currentIndex++;
+				} else {
+					setIsComplete(true);
+					clearInterval(interval);
+				}
+			}, 40);
+
+			return () => clearInterval(interval);
+		}, 2000);
+
+		return () => {
+			clearTimeout(thinkingTimeout);
+		};
+	}, [text]);
+
+	return (
+		<div className="flex items-center gap-2">
+			<div
+				className={cn(
+					'bg-gradient-to-r from-neutral-500 via-neutral-300 to-neutral-500 bg-[length:200%_100%] bg-clip-text text-sm leading-relaxed text-transparent',
+					isComplete ? 'animate-shine-slow' : '',
+				)}
+			>
+				{isThinking ? (
+					<TextShimmer duration={1}>Thinking...</TextShimmer>
+				) : (
+					<span>{displayText}</span>
+				)}
+				{!isComplete && !isThinking && (
+					<span className="animate-blink bg-primary ml-0.5 inline-block h-4 w-0.5"></span>
+				)}
+			</div>
+		</div>
+	);
 };
 
 type Props = {
-  emailData: ParsedMessage;
-  isFullscreen: boolean;
-  isMuted: boolean;
-  isLoading: boolean;
-  index: number;
-  demo?: boolean;
+	emailData: ParsedMessage;
+	isFullscreen: boolean;
+	isMuted: boolean;
+	isLoading: boolean;
+	index: number;
+	demo?: boolean;
 };
 
 const MailDisplay = ({ emailData, isMuted, index, demo }: Props) => {
-<<<<<<< HEAD
 	const [isCollapsed, setIsCollapsed] = useState<boolean>(true);
 	const [selectedAttachment, setSelectedAttachment] = useState<null | {
 		id: string;
@@ -132,79 +131,35 @@
 			setUnsubscribed(false);
 		}
 	};
-=======
-  const [isCollapsed, setIsCollapsed] = useState<boolean>(true);
-  const [selectedAttachment, setSelectedAttachment] = useState<null | {
-    id: string;
-    name: string;
-    type: string;
-    url: string;
-  }>(null);
-  const [openDetailsPopover, setOpenDetailsPopover] = useState<boolean>(false);
-  const t = useTranslations();
-
-  const { data } = demo
-    ? {
-        data: {
-          content:
-            'This email talks about how Zero Email is the future of email. It is a new way to send and receive emails that is more secure and private.',
-        },
-      }
-    : useSummary(emailData.id);
-
-  useEffect(() => {
-    if (index === 0) {
-      setIsCollapsed(false);
-    }
-  }, [index]);
-
-  const [unsubscribed, setUnsubscribed] = useState(false);
-  const [isUnsubscribing, setIsUnsubscribing] = useState(false);
-
-  const _handleUnsubscribe = async () => {
-    setIsUnsubscribing(true);
-    try {
-      await handleUnsubscribe({
-        emailData,
-      });
-      setIsUnsubscribing(false);
-      setUnsubscribed(true);
-    } catch (e) {
-      setIsUnsubscribing(false);
-      setUnsubscribed(false);
-    }
-  };
->>>>>>> d52347ac
-
-  return (
-    <div className={cn('relative flex-1 overflow-hidden')}>
-      <div className="relative h-full overflow-y-auto">
-        <div className="flex flex-col gap-4 p-4 pb-2 transition-all duration-200">
-          <div className="flex items-start justify-between gap-4">
-            <div className="flex items-start justify-center gap-4">
-              <Avatar className="rounded-md">
-                <AvatarImage alt={emailData?.sender?.name} className="rounded-md" />
-                <AvatarFallback
-                  className={cn(
-                    'rounded-md',
-                    demo && 'compose-gradient-animated font-bold text-black',
-                  )}
-                >
-                  {emailData?.sender?.name
-                    ?.split(' ')
-                    .map((chunk) => chunk[0]?.toUpperCase())
-                    .filter((char) => char?.match(/[A-Z]/))
-                    .slice(0, 2)
-                    .join('')}
-                </AvatarFallback>
-              </Avatar>
-              <div className="relative bottom-1 flex-1">
-                <div className="flex items-center justify-start gap-2">
-                  <span className="font-semibold">{emailData?.sender?.name}</span>
-                  <span className="text-muted-foreground flex grow-0 items-center gap-2 text-sm">
-                    <span>{emailData?.sender?.email}</span>
-
-<<<<<<< HEAD
+
+	return (
+		<div className={cn('relative flex-1 overflow-hidden')}>
+			<div className="relative h-full overflow-y-auto">
+				<div className="flex flex-col gap-4 p-4 pb-2 transition-all duration-200">
+					<div className="flex items-start justify-between gap-4">
+						<div className="flex items-start justify-center gap-4">
+							<Avatar className="rounded-md">
+								<AvatarImage alt={emailData?.sender?.name} className="rounded-md" />
+								<AvatarFallback
+									className={cn(
+										'rounded-md',
+										demo && 'compose-gradient-animated font-bold text-black',
+									)}
+								>
+									{emailData?.sender?.name
+										?.split(' ')
+										.map((chunk) => chunk[0]?.toUpperCase())
+										.filter((char) => char?.match(/[A-Z]/))
+										.slice(0, 2)
+										.join('')}
+								</AvatarFallback>
+							</Avatar>
+							<div className="relative bottom-1 flex-1">
+								<div className="flex items-center justify-start gap-2">
+									<span className="font-semibold">{emailData?.sender?.name}</span>
+									<span className="text-muted-foreground flex grow-0 items-center gap-2 text-sm">
+										<span>{emailData?.sender?.email}</span>
+
 										{!!emailData.listUnsubscribe && (
 											<Dialog>
 												<DialogTrigger asChild>
@@ -370,220 +325,55 @@
 						) : null}
 					</div>
 				</div>
-=======
-                    {!!emailData.listUnsubscribe && (
-                      <Dialog>
-                        <DialogTrigger asChild>
-                          <Button
-                            size="xs"
-                            variant="secondary"
-                            disabled={unsubscribed || isUnsubscribing}
-                          >
-                            {unsubscribed && <Check className="h-4 w-4" />}
-                            {isUnsubscribing && (
-                              <LoaderCircleIcon className="h-4 w-4 animate-spin" />
-                            )}
-                            {unsubscribed
-                              ? t('common.mailDisplay.unsubscribed')
-                              : t('common.mailDisplay.unsubscribe')}
-                          </Button>
-                        </DialogTrigger>
-
-                        <DialogContent>
-                          <DialogHeader>
-                            <DialogTitle>{t('common.mailDisplay.unsubscribe')}</DialogTitle>
-                            <DialogDescription className="break-words">
-                              {t('common.mailDisplay.unsubscribeDescription')}
-                            </DialogDescription>
-                          </DialogHeader>
-                          <DialogFooter className="gap-2">
-                            <DialogClose asChild>
-                              <Button disabled={isUnsubscribing} variant="outline">
-                                {t('common.mailDisplay.cancel')}
-                              </Button>
-                            </DialogClose>
-                            <DialogClose asChild>
-                              <Button disabled={isUnsubscribing} onClick={_handleUnsubscribe}>
-                                {t('common.mailDisplay.unsubscribe')}
-                              </Button>
-                            </DialogClose>
-                          </DialogFooter>
-                        </DialogContent>
-                      </Dialog>
-                    )}
-                    {isMuted && <BellOff className="h-4 w-4" />}
-                  </span>
-                </div>
-                <div className="flex items-center gap-2">
-                  <time className="text-muted-foreground text-xs">
-                    {format(new Date(emailData?.receivedOn), 'PPp')}
-                  </time>
-                  <Popover open={openDetailsPopover} onOpenChange={setOpenDetailsPopover}>
-                    <PopoverTrigger asChild>
-                      <Button
-                        variant="ghost"
-                        size="sm"
-                        className="h-auto p-0 text-xs underline hover:bg-transparent"
-                        onClick={() => setOpenDetailsPopover(true)}
-                      >
-                        {t('common.mailDisplay.details')}
-                      </Button>
-                    </PopoverTrigger>
-                    <PopoverContent
-                      className="w-[420px] rounded-lg border p-3 shadow-lg"
-                      onBlur={() => setOpenDetailsPopover(false)}
-                    >
-                      <div className="space-y-1 text-sm">
-                        <div className="flex">
-                          <span className="w-24 text-end text-gray-500">
-                            {t('common.mailDisplay.from')}:
-                          </span>
-                          <div className="ml-3">
-                            <span className="text-muted-foreground pr-1 font-bold">
-                              {emailData?.sender?.name}
-                            </span>
-                            <span className="text-muted-foreground">
-                              {emailData?.sender?.email}
-                            </span>
-                          </div>
-                        </div>
-                        <div className="flex">
-                          <span className="w-24 text-end text-gray-500">
-                            {t('common.mailDisplay.to')}:
-                          </span>
-                          <span className="text-muted-foreground ml-3">
-                            {emailData?.sender?.email}
-                          </span>
-                        </div>
-                        <div className="flex">
-                          <span className="w-24 text-end text-gray-500">
-                            {t('common.mailDisplay.cc')}:
-                          </span>
-                          <span className="text-muted-foreground ml-3">
-                            {emailData?.sender?.email}
-                          </span>
-                        </div>
-                        <div className="flex">
-                          <span className="w-24 text-end text-gray-500">
-                            {t('common.mailDisplay.date')}:
-                          </span>
-                          <span className="text-muted-foreground ml-3">
-                            {format(new Date(emailData?.receivedOn), 'PPpp')}
-                          </span>
-                        </div>
-                        <div className="flex">
-                          <span className="w-24 text-end text-gray-500">
-                            {t('common.mailDisplay.mailedBy')}:
-                          </span>
-                          <span className="text-muted-foreground ml-3">
-                            {emailData?.sender?.email}
-                          </span>
-                        </div>
-                        <div className="flex">
-                          <span className="w-24 text-end text-gray-500">
-                            {t('common.mailDisplay.signedBy')}:
-                          </span>
-                          <span className="text-muted-foreground ml-3">
-                            {emailData?.sender?.email}
-                          </span>
-                        </div>
-                        <div className="flex items-center">
-                          <span className="w-24 text-end text-gray-500">
-                            {t('common.mailDisplay.security')}:
-                          </span>
-                          <div className="text-muted-foreground ml-3 flex items-center gap-1">
-                            <Lock className="h-4 w-4 text-green-600" />{' '}
-                            {t('common.mailDisplay.standardEncryption')}
-                          </div>
-                        </div>
-                      </div>
-                    </PopoverContent>
-                  </Popover>
-                  <p onClick={() => setIsCollapsed(!isCollapsed)} className="cursor-pointer">
-                    <span
-                      className={cn(
-                        'relative top-0.5 inline-block transition-transform duration-300',
-                        !isCollapsed && 'rotate-180',
-                      )}
-                    >
-                      <ChevronDown className="h-4 w-4" />
-                    </span>
-                  </p>
-                </div>
-              </div>
-            </div>
-            {data ? (
-              <div className="relative top-1">
-                <Popover>
-                  <PopoverTrigger asChild>
-                    <Button size={'icon'} variant="ghost" className="rounded-md">
-                      <Image
-                        src="/ai.svg"
-                        alt="logo"
-                        className="h-6 w-6"
-                        width={100}
-                        height={100}
-                      />
-                    </Button>
-                  </PopoverTrigger>
-                  <PopoverContent className="relative -left-24 rounded-lg border p-3 shadow-lg">
-                    <StreamingText text={data.content} />
-                  </PopoverContent>
-                </Popover>
-              </div>
-            ) : null}
-          </div>
-        </div>
->>>>>>> d52347ac
-
-        <div
-          className={cn(
-            'h-0 overflow-hidden transition-all duration-200',
-            !isCollapsed && 'h-[1px]',
-          )}
-        >
-          <Separator />
-        </div>
-
-        <div
-          className={cn(
-            'grid overflow-hidden transition-all duration-200',
-            isCollapsed ? 'grid-rows-[0fr]' : 'grid-rows-[1fr]',
-          )}
-        >
-          <div className="min-h-0 overflow-hidden">
-            {emailData?.attachments && emailData?.attachments.length > 0 ? (
-              <>
-                <AttachmentsAccordion
-                  attachments={emailData?.attachments}
-                  setSelectedAttachment={setSelectedAttachment}
-                />
-                <Separator />
-              </>
-            ) : null}
-
-            <div className="h-fit w-full p-0">
-              {emailData?.decodedBody ? (
-                <MailIframe html={emailData?.decodedBody} />
-              ) : (
-                <div
-                  className="flex h-[500px] w-full items-center justify-center"
-                  style={{ minHeight: '500px' }}
-                >
-                  <div className="bg-secondary h-32 w-32 animate-pulse rounded-full" />
-                </div>
-              )}
-            </div>
-          </div>
-        </div>
-      </div>
-
-      <AttachmentDialog
-        selectedAttachment={selectedAttachment}
-        setSelectedAttachment={setSelectedAttachment}
-      />
-    </div>
-  );
+
+				<div
+					className={cn(
+						'h-0 overflow-hidden transition-all duration-200',
+						!isCollapsed && 'h-[1px]',
+					)}
+				>
+					<Separator />
+				</div>
+
+				<div
+					className={cn(
+						'grid overflow-hidden transition-all duration-200',
+						isCollapsed ? 'grid-rows-[0fr]' : 'grid-rows-[1fr]',
+					)}
+				>
+					<div className="min-h-0 overflow-hidden">
+						{emailData?.attachments && emailData?.attachments.length > 0 ? (
+							<>
+								<AttachmentsAccordion
+									attachments={emailData?.attachments}
+									setSelectedAttachment={setSelectedAttachment}
+								/>
+								<Separator />
+							</>
+						) : null}
+
+						<div className="h-fit w-full p-0">
+							{emailData?.decodedBody ? (
+								<MailIframe html={emailData?.decodedBody} />
+							) : (
+								<div
+									className="flex h-[500px] w-full items-center justify-center"
+									style={{ minHeight: '500px' }}
+								>
+									<div className="bg-secondary h-32 w-32 animate-pulse rounded-full" />
+								</div>
+							)}
+						</div>
+					</div>
+				</div>
+			</div>
+
+			<AttachmentDialog
+				selectedAttachment={selectedAttachment}
+				setSelectedAttachment={setSelectedAttachment}
+			/>
+		</div>
+	);
 };
 
-export default MailDisplay;
+export default MailDisplay;