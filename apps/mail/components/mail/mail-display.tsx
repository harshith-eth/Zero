--- conflicted
+++ resolved
@@ -178,157 +178,6 @@
                           </Button>
                         </DialogTrigger>
 
-<<<<<<< HEAD
-												<DialogContent>
-													<DialogHeader>
-														<DialogTitle>{t('common.mailDisplay.unsubscribe')}</DialogTitle>
-														<DialogDescription className="break-words">
-															{listUnsubscribeAction.type === 'get'
-																? t('common.mailDisplay.unsubscribeOpenSiteDescription')
-																: t('common.mailDisplay.unsubscribeDescription')}
-														</DialogDescription>
-													</DialogHeader>
-													<DialogFooter className="gap-2">
-														<DialogClose asChild>
-															<Button variant="outline">{t('common.mailDisplay.cancel')}</Button>
-														</DialogClose>
-														<DialogClose asChild>
-															<Button onClick={handleUnsubscribe}>
-																{listUnsubscribeAction.type === 'get'
-																	? t('common.mailDisplay.goToWebsite')
-																	: t('common.mailDisplay.unsubscribe')}
-															</Button>
-														</DialogClose>
-													</DialogFooter>
-												</DialogContent>
-											</Dialog>
-										)}
-										{isMuted && <BellOff className="h-4 w-4" />}
-									</span>
-								</div>
-								<div className="flex items-center gap-2">
-									<time className="text-muted-foreground text-xs">
-										{format(new Date(emailData?.receivedOn), 'PPp')}
-									</time>
-									<Popover open={openDetailsPopover} onOpenChange={setOpenDetailsPopover}>
-										<PopoverTrigger asChild>
-											<Button
-												variant="ghost"
-												size="sm"
-												className="h-auto p-0 text-xs underline hover:bg-transparent"
-												onClick={() => setOpenDetailsPopover(true)}
-											>
-												{t('common.mailDisplay.details')}
-											</Button>
-										</PopoverTrigger>
-										<PopoverContent
-											className="w-[420px] rounded-lg border p-3 shadow-lg"
-											onBlur={() => setOpenDetailsPopover(false)}
-										>
-											<div className="space-y-1 text-sm">
-												<div className="flex">
-													<span className="w-24 text-end text-gray-500">
-														{t('common.mailDisplay.from')}:
-													</span>
-													<div className="ml-3">
-														<span className="text-muted-foreground pr-1 font-bold">
-															{emailData?.sender?.name}
-														</span>
-														<span className="text-muted-foreground">
-															{emailData?.sender?.email}
-														</span>
-													</div>
-												</div>
-												<div className="flex">
-													<span className="w-24 text-end text-gray-500">
-														{t('common.mailDisplay.to')}:
-													</span>
-													<span className="text-muted-foreground ml-3">
-														{emailData?.to?.map((t) => t.email).join(', ')}
-													</span>
-												</div>
-												{emailData.cc.length > 0 && (
-													<div className="flex">
-														<span className="w-24 text-end text-gray-500">
-															{t('common.mailDisplay.cc')}:
-														</span>
-														<span className="text-muted-foreground ml-3">
-															{emailData?.cc?.map((t) => t.email).join(', ')}
-														</span>
-													</div>
-												)}
-												<div className="flex">
-													<span className="w-24 text-end text-gray-500">
-														{t('common.mailDisplay.date')}:
-													</span>
-													<span className="text-muted-foreground ml-3">
-														{format(new Date(emailData?.receivedOn), 'PPpp')}
-													</span>
-												</div>
-												<div className="flex">
-													<span className="w-24 text-end text-gray-500">
-														{t('common.mailDisplay.mailedBy')}:
-													</span>
-													<span className="text-muted-foreground ml-3">
-														{emailData?.sender?.email}
-													</span>
-												</div>
-												<div className="flex">
-													<span className="w-24 text-end text-gray-500">
-														{t('common.mailDisplay.signedBy')}:
-													</span>
-													<span className="text-muted-foreground ml-3">
-														{emailData?.sender?.email}
-													</span>
-												</div>
-												<div className="flex items-center">
-													<span className="w-24 text-end text-gray-500">
-														{t('common.mailDisplay.security')}:
-													</span>
-													<div className="text-muted-foreground ml-3 flex items-center gap-1">
-														<Lock className="h-4 w-4 text-green-600" />{' '}
-														{t('common.mailDisplay.standardEncryption')}
-													</div>
-												</div>
-											</div>
-										</PopoverContent>
-									</Popover>
-									<p onClick={() => setIsCollapsed(!isCollapsed)} className="cursor-pointer">
-										<span
-											className={cn(
-												'relative top-0.5 inline-block transition-transform duration-300',
-												!isCollapsed && 'rotate-180',
-											)}
-										>
-											<ChevronDown className="h-4 w-4" />
-										</span>
-									</p>
-								</div>
-							</div>
-						</div>
-						{data ? (
-							<div className="relative top-1">
-								<Popover>
-									<PopoverTrigger asChild>
-										<Button size={'icon'} variant="ghost" className="rounded-md">
-											<Image
-												src="/ai.svg"
-												alt="logo"
-												className="h-6 w-6"
-												width={100}
-												height={100}
-											/>
-										</Button>
-									</PopoverTrigger>
-									<PopoverContent className="relative -left-24 rounded-lg border p-3 shadow-lg">
-										<StreamingText text={data.content} />
-									</PopoverContent>
-								</Popover>
-							</div>
-						) : null}
-					</div>
-				</div>
-=======
                         <DialogContent>
                           <DialogHeader>
                             <DialogTitle>{t('common.mailDisplay.unsubscribe')}</DialogTitle>
@@ -387,22 +236,24 @@
                             </span>
                           </div>
                         </div>
-                        <div className="flex">
-                          <span className="w-24 text-end text-gray-500">
-                            {t('common.mailDisplay.to')}:
-                          </span>
-                          <span className="text-muted-foreground ml-3">
-                            {emailData?.sender?.email}
-                          </span>
-                        </div>
-                        <div className="flex">
-                          <span className="w-24 text-end text-gray-500">
-                            {t('common.mailDisplay.cc')}:
-                          </span>
-                          <span className="text-muted-foreground ml-3">
-                            {emailData?.sender?.email}
-                          </span>
-                        </div>
+												<div className="flex">
+													<span className="w-24 text-end text-gray-500">
+														{t('common.mailDisplay.to')}:
+													</span>
+													<span className="text-muted-foreground ml-3">
+														{emailData?.to?.map((t) => t.email).join(', ')}
+													</span>
+												</div>
+												{emailData.cc.length > 0 && (
+													<div className="flex">
+														<span className="w-24 text-end text-gray-500">
+															{t('common.mailDisplay.cc')}:
+														</span>
+														<span className="text-muted-foreground ml-3">
+															{emailData?.cc?.map((t) => t.email).join(', ')}
+														</span>
+													</div>
+												)}
                         <div className="flex">
                           <span className="w-24 text-end text-gray-500">
                             {t('common.mailDisplay.date')}:
@@ -476,7 +327,6 @@
             ) : null}
           </div>
         </div>
->>>>>>> b701799f
 
         <div
           className={cn(
@@ -528,4 +378,4 @@
   );
 };
 
-export default MailDisplay;+export default MailDisplay;
