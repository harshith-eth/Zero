<<<<<<< HEAD
import { CookieConsent } from "@/components/cookies/cookie-dialog";
import { CookieProvider } from "@/providers/cookie-provider";
=======
import { getLocale, getMessages } from "next-intl/server";
>>>>>>> eb13037c
import { Geist, Geist_Mono } from "next/font/google";
import { Analytics } from "@vercel/analytics/react";
import { NextIntlClientProvider } from "next-intl";
import { siteConfig } from "@/lib/site-config";
import { Toast } from "@/components/ui/toast";
import { Providers } from "@/lib/providers";
import { headers } from "next/headers";
import { cn } from "@/lib/utils";
import "./globals.css";

const geistSans = Geist({
  variable: "--font-geist-sans",
  subsets: ["latin"],
});

const geistMono = Geist_Mono({
  variable: "--font-geist-mono",
  subsets: ["latin"],
});

export const metadata = siteConfig;

export default async function RootLayout({
  children,
  cookies,
}: Readonly<{
  children: React.ReactNode;
  cookies: React.ReactNode;
}>) {
<<<<<<< HEAD
  const isEuRegion = (await headers()).get("x-user-eu-region") === "true";

  return (
    <html lang="en" suppressHydrationWarning>
      <head>
        <meta name="x-user-country" content={(await headers()).get("x-user-country") || ""} />
        <meta
          name="x-user-eu-region"
          content={(await headers()).get("x-user-eu-region") || "false"}
        />
      </head>
      <body className={cn(geistSans.variable, geistMono.variable, "antialiased")}>
        <Providers attribute="class" defaultTheme="dark" enableSystem disableTransitionOnChange>
          <CookieProvider>
            {children}
            {cookies}
            <Toast />
            <Analytics />
            {isEuRegion && <CookieConsent />}
          </CookieProvider>
=======
  const locale = await getLocale();
  const messages = await getMessages();
  return (
    <html lang={locale} suppressHydrationWarning>
      <body className={cn(geistSans.variable, geistMono.variable, "antialiased")}>
        <Providers attribute="class" defaultTheme="dark" enableSystem disableTransitionOnChange>
          <NextIntlClientProvider messages={messages}>
            {children}
            <Toast />
            <Analytics />
          </NextIntlClientProvider>
>>>>>>> eb13037c
        </Providers>
      </body>
    </html>
  );
}<|MERGE_RESOLUTION|>--- conflicted
+++ resolved
@@ -1,9 +1,6 @@
-<<<<<<< HEAD
 import { CookieConsent } from "@/components/cookies/cookie-dialog";
 import { CookieProvider } from "@/providers/cookie-provider";
-=======
 import { getLocale, getMessages } from "next-intl/server";
->>>>>>> eb13037c
 import { Geist, Geist_Mono } from "next/font/google";
 import { Analytics } from "@vercel/analytics/react";
 import { NextIntlClientProvider } from "next-intl";
@@ -33,11 +30,12 @@
   children: React.ReactNode;
   cookies: React.ReactNode;
 }>) {
-<<<<<<< HEAD
   const isEuRegion = (await headers()).get("x-user-eu-region") === "true";
+  const locale = await getLocale();
+  const messages = await getMessages();
 
   return (
-    <html lang="en" suppressHydrationWarning>
+    <html lang={locale} suppressHydrationWarning>
       <head>
         <meta name="x-user-country" content={(await headers()).get("x-user-country") || ""} />
         <meta
@@ -47,26 +45,15 @@
       </head>
       <body className={cn(geistSans.variable, geistMono.variable, "antialiased")}>
         <Providers attribute="class" defaultTheme="dark" enableSystem disableTransitionOnChange>
-          <CookieProvider>
-            {children}
-            {cookies}
-            <Toast />
-            <Analytics />
-            {isEuRegion && <CookieConsent />}
-          </CookieProvider>
-=======
-  const locale = await getLocale();
-  const messages = await getMessages();
-  return (
-    <html lang={locale} suppressHydrationWarning>
-      <body className={cn(geistSans.variable, geistMono.variable, "antialiased")}>
-        <Providers attribute="class" defaultTheme="dark" enableSystem disableTransitionOnChange>
           <NextIntlClientProvider messages={messages}>
-            {children}
-            <Toast />
-            <Analytics />
+            <CookieProvider>
+              {children}
+              {cookies}
+              <Toast />
+              <Analytics />
+              {isEuRegion && <CookieConsent />}
+            </CookieProvider>
           </NextIntlClientProvider>
->>>>>>> eb13037c
         </Providers>
       </body>
     </html>
