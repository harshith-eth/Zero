import { type IConfig, type MailManager } from "./types";
import { type gmail_v1, google } from "googleapis";
import { EnableBrain } from "@/actions/brain";
import { type ParsedMessage } from "@/types";
import * as he from "he";
<<<<<<< HEAD
import { parseAddressList, parseFrom } from "@/lib/email-utils";
=======
import { parseFrom, wasSentWithTLS } from "@/lib/email-utils";
>>>>>>> b701799f

function fromBase64Url(str: string) {
  return str.replace(/-/g, "+").replace(/_/g, "/");
}

function fromBinary(str: string) {
  return decodeURIComponent(
    atob(str.replace(/-/g, "+").replace(/_/g, "/"))
      .split("")
      .map(function (c) {
        return "%" + ("00" + c.charCodeAt(0).toString(16)).slice(-2);
      })
      .join(""),
  );
}

const findHtmlBody = (parts: any[]): string => {
  for (const part of parts) {
    if (part.mimeType === "text/html" && part.body?.data) {
      console.log("✓ Driver: Found HTML content in message part");
      return part.body.data;
    }
    if (part.parts) {
      const found = findHtmlBody(part.parts);
      if (found) return found;
    }
  }
  console.log("⚠️ Driver: No HTML content found in message parts");
  return "";
};

interface ParsedDraft {
  id: string;
  to?: string[];
  subject?: string;
  content?: string;
  rawMessage?: gmail_v1.Schema$Message;
}

const parseDraft = (draft: gmail_v1.Schema$Draft): ParsedDraft | null => {
  if (!draft.message) return null;

  const headers = draft.message.payload?.headers || [];
  const to =
    headers
      .find((h) => h.name === "To")
      ?.value?.split(",")
      .map((e) => e.trim())
      .filter(Boolean) || [];
  const subject = headers.find((h) => h.name === "Subject")?.value;

  let content = "";
  const payload = draft.message.payload;

  if (payload) {
    if (payload.parts) {
      const textPart = payload.parts.find((part) => part.mimeType === "text/plain");
      if (textPart?.body?.data) {
        content = fromBinary(textPart.body.data);
      }
    } else if (payload.body?.data) {
      content = fromBinary(payload.body.data);
    }
  }

  return {
    id: draft.id || "",
    to,
    subject: subject ? he.decode(subject).trim() : "",
    content,
    rawMessage: draft.message,
  };
};

export const driver = async (config: IConfig): Promise<MailManager> => {
  const auth = new google.auth.OAuth2(
    process.env.GOOGLE_CLIENT_ID as string,
    process.env.GOOGLE_CLIENT_SECRET as string,
    process.env.GOOGLE_REDIRECT_URI as string,
  );

  const getScope = () =>
    [
      "https://www.googleapis.com/auth/gmail.modify",
      "https://www.googleapis.com/auth/userinfo.profile",
      "https://www.googleapis.com/auth/userinfo.email",
    ].join(" ");
  if (config.auth) {
    auth.setCredentials({
      refresh_token: config.auth.refresh_token,
      scope: getScope(),
    });
    EnableBrain()
      .then(() => console.log("✅ Driver: Enabled"))
      .catch(() => console.log("✅ Driver: Enabled"));
  }
  const parse = ({
    id,
    threadId,
    snippet,
    labelIds,
    payload,
  }: gmail_v1.Schema$Message): Omit<
    ParsedMessage,
    "body" | "processedHtml" | "blobUrl" | "totalReplies"
  > => {
    const receivedOn =
      payload?.headers?.find((h) => h.name?.toLowerCase() === "date")?.value || "Failed";
    const sender =
      payload?.headers?.find((h) => h.name?.toLowerCase() === "from")?.value || "Failed";
    const subject =
      payload?.headers?.find((h) => h.name?.toLowerCase() === "subject")?.value || "";
    const references =
      payload?.headers?.find((h) => h.name?.toLowerCase() === "references")?.value || "";
    const inReplyTo =
      payload?.headers?.find((h) => h.name?.toLowerCase() === "in-reply-to")?.value || "";
    const messageId =
      payload?.headers?.find((h) => h.name?.toLowerCase() === "message-id")?.value || "";
    const listUnsubscribe =
      payload?.headers?.find((h) => h.name?.toLowerCase() === "list-unsubscribe")?.value ||
      undefined;
    const listUnsubscribePost =
      payload?.headers?.find((h) => h.name?.toLowerCase() === "list-unsubscribe-post")?.value ||
      undefined;

<<<<<<< HEAD
    const toHeaders = payload?.headers?.filter(h => h.name?.toLowerCase() === "to")
      .map(h => h.value)
      .filter(v => typeof v === 'string') || []
    const to = toHeaders.flatMap(to => parseAddressList(to))

    const ccHeaders = payload?.headers?.filter(h => h.name?.toLowerCase() === "cc")
      .map(h => h.value)
      .filter(v => typeof v === 'string') || []
    const cc = ccHeaders.flatMap(to => parseAddressList(to))
      
=======
    const receivedHeaders = payload?.headers?.filter(header => header.name?.toLowerCase() === 'received')
      .map(header => header.value || '') || [];
    const hasTLSReport = payload?.headers?.some(header => header.name?.toLowerCase() === 'tls-report');

>>>>>>> b701799f
    return {
      id: id || "ERROR",
      threadId: threadId || "",
      title: snippet ? he.decode(snippet).trim() : "ERROR",
      tls: wasSentWithTLS(receivedHeaders) || !!hasTLSReport,
      tags: labelIds || [],
      listUnsubscribe,
      listUnsubscribePost,
      references,
      inReplyTo,
      sender: parseFrom(sender),
      to,
      cc,
      unread: labelIds ? labelIds.includes("UNREAD") : false,
      receivedOn,
      subject: subject ? subject.replace(/"/g, "").trim() : "(no subject)",
      messageId,
    };
  };
  const normalizeSearch = (folder: string, q: string) => {
    if (folder === "trash") {
      return { folder: undefined, q: `in:trash ${q}` };
    }
    return { folder, q };
  };
  const gmail = google.gmail({ version: "v1", auth });
  const manager = {
    getAttachment: async (messageId: string, attachmentId: string) => {
      try {
        const response = await gmail.users.messages.attachments.get({
          userId: "me",
          messageId,
          id: attachmentId,
        });

        const attachmentData = response.data.data || "";

        const base64 = fromBase64Url(attachmentData);

        return base64;
      } catch (error) {
        console.error("Error fetching attachment:", error);
        throw error;
      }
    },
    markAsRead: async (id: string[]) => {
      await gmail.users.messages.batchModify({
        userId: "me",
        requestBody: {
          ids: id,
          removeLabelIds: ["UNREAD"],
        },
      });
    },
    markAsUnread: async (id: string[]) => {
      await gmail.users.messages.batchModify({
        userId: "me",
        requestBody: {
          ids: id,
          addLabelIds: ["UNREAD"],
        },
      });
    },
    getScope,
    getUserInfo: (tokens: { access_token: string; refresh_token: string }) => {
      auth.setCredentials({ ...tokens, scope: getScope() });
      return google
        .people({ version: "v1", auth })
        .people.get({ resourceName: "people/me", personFields: "names,photos,emailAddresses" });
    },
    getTokens: async <T>(code: string) => {
      try {
        const { tokens } = await auth.getToken(code);
        return { tokens } as T;
      } catch (error) {
        console.error("Error getting tokens:", error);
        throw error;
      }
    },
    generateConnectionAuthUrl: (userId: string) => {
      return auth.generateAuthUrl({
        access_type: "offline",
        scope: getScope(),
        include_granted_scopes: true,
        prompt: "consent",
        state: userId,
      });
    },
    count: async () => {
      const userLabels = await gmail.users.labels.list({
        userId: "me",
      });

      if (!userLabels.data.labels) {
        return { count: 0 };
      }
      return await Promise.all(
        userLabels.data.labels.map(async (label) => {
          return gmail.users.labels
            .get({
              userId: "me",
              id: label.id ?? undefined,
            })
            .then((res) => ({
              label: res.data.name ?? res.data.id ?? "",
              count: res.data.threadsUnread,
            }));
        }),
      );
    },
    list: async (
      folder: string,
      q: string,
      maxResults = 20,
      _labelIds: string[] = [],
      pageToken?: string,
    ) => {
      const { folder: normalizedFolder, q: normalizedQ } = normalizeSearch(folder, q ?? "");
      const labelIds = [..._labelIds];
      if (normalizedFolder) labelIds.push(normalizedFolder.toUpperCase());
      const res = await gmail.users.threads.list({
        userId: "me",
        q: normalizedQ ? normalizedQ : undefined,
        labelIds,
        maxResults,
        pageToken: pageToken ? pageToken : undefined,
      });
      const threads = await Promise.all(
        (res.data.threads || [])
          .map(async (thread) => {
            if (!thread.id) return null;
            const msg = await gmail.users.threads.get({
              userId: "me",
              id: thread.id,
              format: "metadata",
              metadataHeaders: ["From", "Subject", "Date"],
            });
            const labelIds = [...new Set(msg.data.messages?.flatMap(message => message.labelIds || []))];
            const message = msg.data.messages?.[0];
            const parsed = parse({ ...message, labelIds });
            return {
              ...parsed,
              body: "",
              processedHtml: "",
              blobUrl: "",
              totalReplies: msg.data.messages?.length || 0,
              threadId: thread.id,
            };
          })
          .filter((msg): msg is NonNullable<typeof msg> => msg !== null),
      );

      return { ...res.data, threads } as any;
    },
    get: async (id: string): Promise<ParsedMessage[]> => {
      const res = await gmail.users.threads.get({ userId: "me", id, format: "full" });
      if (!res.data.messages) return [];

      const messages = await Promise.all(
        res.data.messages.map(async (message) => {
          const bodyData =
            message.payload?.body?.data ||
            (message.payload?.parts ? findHtmlBody(message.payload.parts) : "") ||
            message.payload?.parts?.[0]?.body?.data ||
            "";

          if (!bodyData) {
            console.log("⚠️ Driver: No email body data found");
          } else {
            console.log("✓ Driver: Found email body data");
          }

          console.log("🔄 Driver: Processing email body...");
          const decodedBody = fromBinary(bodyData);

          console.log("✅ Driver: Email processing complete", {
            hasBody: !!bodyData,
            decodedBodyLength: decodedBody.length,
          });

          const parsedData = parse(message);

          const attachments = await Promise.all(
            message.payload?.parts
              ?.filter((part) => part.filename && part.filename.length > 0)
              ?.map(async (part) => {
                console.log("Processing attachment:", part.filename);
                const attachmentId = part.body?.attachmentId;
                if (!attachmentId) {
                  console.log("No attachment ID found for", part.filename);
                  return null;
                }

                try {
                  if (!message.id) {
                    console.error("No message ID found for attachment");
                    return null;
                  }
                  const attachmentData = await manager.getAttachment(message.id, attachmentId);
                  console.log("Fetched attachment data:", {
                    filename: part.filename,
                    mimeType: part.mimeType,
                    size: part.body?.size,
                    dataLength: attachmentData?.length || 0,
                    hasData: !!attachmentData,
                  });
                  return {
                    filename: part.filename || "",
                    mimeType: part.mimeType || "",
                    size: Number(part.body?.size || 0),
                    attachmentId: attachmentId,
                    headers: part.headers || [],
                    body: attachmentData,
                  };
                } catch (error) {
                  console.error("Failed to fetch attachment:", part.filename, error);
                  return null;
                }
              }) || [],
          ).then((attachments) =>
            attachments.filter((a): a is NonNullable<typeof a> => a !== null),
          );

          console.log("ATTACHMENTS:", attachments);

          const fullEmailData = {
            ...parsedData,
            body: "",
            processedHtml: "",
            // blobUrl: `data:text/html;charset=utf-8,${encodeURIComponent(decodedBody)}`,
            blobUrl: "",
            decodedBody,
            attachments,
          };

          console.log("📧 Driver: Returning email data", {
            id: fullEmailData.id,
            hasBody: !!fullEmailData.body,
            hasBlobUrl: !!fullEmailData.blobUrl,
            blobUrlLength: fullEmailData.blobUrl.length,
          });

          return fullEmailData;
        }),
      );
      return messages;
    },
    create: async (data: any) => {
      const res = await gmail.users.messages.send({ userId: "me", requestBody: data });
      return res.data;
    },
    delete: async (id: string) => {
      const res = await gmail.users.messages.delete({ userId: "me", id });
      return res.data;
    },
    normalizeIds: (ids: string[]) => {
      const normalizedIds: string[] = [];
      const threadIds: string[] = [];

      for (const id of ids) {
        if (id.startsWith("thread:")) {
          threadIds.push(id.substring(7));
        } else {
          normalizedIds.push(id);
        }
      }

      return { normalizedIds, threadIds };
    },
    async modifyLabels(id: string[], options: { addLabels: string[]; removeLabels: string[] }) {
      await gmail.users.messages.batchModify({
        userId: "me",
        requestBody: {
          ids: id,
          addLabelIds: options.addLabels,
          removeLabelIds: options.removeLabels,
        },
      });
    },
    getDraft: async (draftId: string) => {
      try {
        const res = await gmail.users.drafts.get({
          userId: "me",
          id: draftId,
          format: "full",
        });

        if (!res.data) {
          throw new Error("Draft not found");
        }

        const parsedDraft = parseDraft(res.data);
        if (!parsedDraft) {
          throw new Error("Failed to parse draft");
        }

        return parsedDraft;
      } catch (error) {
        console.error("Error loading draft:", error);
        throw error;
      }
    },
    listDrafts: async (q?: string, maxResults = 20, pageToken?: string) => {
      const { q: normalizedQ } = normalizeSearch("", q ?? "");
      const res = await gmail.users.drafts.list({
        userId: "me",
        q: normalizedQ ? normalizedQ : undefined,
        maxResults,
        pageToken: pageToken ? pageToken : undefined,
      });

      const drafts = await Promise.all(
        (res.data.drafts || [])
          .map(async (draft) => {
            if (!draft.id) return null;
            const msg = await gmail.users.drafts.get({
              userId: "me",
              id: draft.id,
            });
            const message = msg.data.message;
            const parsed = parse(message as any);
            return {
              ...parsed,
              id: draft.id,
              threadId: draft.message?.id,
            };
          })
          .filter((msg): msg is NonNullable<typeof msg> => msg !== null),
      );

      return { ...res.data, drafts } as any;
    },
    createDraft: async (data: any) => {
      const mimeMessage = [
        `From: me`,
        `To: ${data.to}`,
        `Subject: ${data.subject}`,
        "Content-Type: text/html; charset=utf-8",
        "",
        data.message,
      ].join("\n");

      const encodedMessage = Buffer.from(mimeMessage)
        .toString("base64")
        .replace(/\+/g, "-")
        .replace(/\//g, "_")
        .replace(/=+$/, "");

      const requestBody = {
        message: {
          raw: encodedMessage,
        },
      };

      let res;

      if (data.id) {
        res = await gmail.users.drafts.update({
          userId: "me",
          id: data.id,
          requestBody,
        });
      } else {
        res = await gmail.users.drafts.create({
          userId: "me",
          requestBody,
        });
      }

      return res.data;
    },
  };

  return manager;
};<|MERGE_RESOLUTION|>--- conflicted
+++ resolved
@@ -3,11 +3,7 @@
 import { EnableBrain } from "@/actions/brain";
 import { type ParsedMessage } from "@/types";
 import * as he from "he";
-<<<<<<< HEAD
-import { parseAddressList, parseFrom } from "@/lib/email-utils";
-=======
-import { parseFrom, wasSentWithTLS } from "@/lib/email-utils";
->>>>>>> b701799f
+import { parseAddressList, parseFrom, wasSentWithTLS } from "@/lib/email-utils";
 
 function fromBase64Url(str: string) {
   return str.replace(/-/g, "+").replace(/_/g, "/");
@@ -133,7 +129,6 @@
       payload?.headers?.find((h) => h.name?.toLowerCase() === "list-unsubscribe-post")?.value ||
       undefined;
 
-<<<<<<< HEAD
     const toHeaders = payload?.headers?.filter(h => h.name?.toLowerCase() === "to")
       .map(h => h.value)
       .filter(v => typeof v === 'string') || []
@@ -144,12 +139,10 @@
       .filter(v => typeof v === 'string') || []
     const cc = ccHeaders.flatMap(to => parseAddressList(to))
       
-=======
     const receivedHeaders = payload?.headers?.filter(header => header.name?.toLowerCase() === 'received')
       .map(header => header.value || '') || [];
     const hasTLSReport = payload?.headers?.some(header => header.name?.toLowerCase() === 'tls-report');
 
->>>>>>> b701799f
     return {
       id: id || "ERROR",
       threadId: threadId || "",
