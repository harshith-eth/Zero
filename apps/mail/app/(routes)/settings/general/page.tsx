'use client';

import {
  Form,
  FormControl,
  FormDescription,
  FormField,
  FormItem,
  FormLabel,
} from '@/components/ui/form';
import {
  Select,
  SelectContent,
  SelectItem,
  SelectTrigger,
  SelectValue,
} from '@/components/ui/select';
import { Popover, PopoverContent, PopoverTrigger } from '@/components/ui/popover';
import { Tooltip, TooltipContent, TooltipTrigger } from '@/components/ui/tooltip';
<<<<<<< HEAD
=======
import { userSettingsSchema } from '@zero/db/user_settings_default';
>>>>>>> 7d0c0058
import { SettingsCard } from '@/components/settings/settings-card';
import { availableLocales, locales, Locale } from '@/i18n/config';
import { useForm, ControllerRenderProps } from 'react-hook-form';
import { useState, useEffect, useMemo, memo } from 'react';
import { ScrollArea } from '@/components/ui/scroll-area';
import { useTranslations, useLocale } from 'next-intl';
import { zodResolver } from '@hookform/resolvers/zod';
import { saveUserSettings } from '@/actions/settings';
import { getBrowserTimezone } from '@/lib/timezones';
import { Textarea } from '@/components/ui/textarea';
import { useSettings } from '@/hooks/use-settings';
import { Globe, Clock, XIcon } from 'lucide-react';
import { Button } from '@/components/ui/button';
import { Switch } from '@/components/ui/switch';
import { changeLocale } from '@/i18n/utils';
import { cn } from '@/lib/utils';
import { toast } from 'sonner';
import * as z from 'zod';
<<<<<<< HEAD

const formSchema = z.object({
  language: z.enum(locales as [string, ...string[]]),
  timezone: z.string(),
  dynamicContent: z.boolean(),
  externalImages: z.boolean(),
  customPrompt: z.string(),
  trustedSenders: z.string().array(),
});
=======
>>>>>>> 7d0c0058

const TimezoneSelect = memo(
  ({
    field,
    t,
  }: {
    field: ControllerRenderProps<z.infer<typeof userSettingsSchema>, 'timezone'>;
    t: any;
  }) => {
    const [open, setOpen] = useState(false);
    const [timezoneSearch, setTimezoneSearch] = useState('');

    const timezones = useMemo(() => Intl.supportedValuesOf('timeZone'), []);

    const filteredTimezones = useMemo(() => {
      if (!timezoneSearch) return timezones;
      return timezones.filter((timezone) =>
        timezone.toLowerCase().includes(timezoneSearch.toLowerCase()),
      );
    }, [timezones, timezoneSearch]);

    return (
      <Popover open={open} onOpenChange={setOpen}>
        <PopoverTrigger asChild>
          <FormControl>
            <Button
              variant="outline"
              role="combobox"
              aria-expanded={open}
              className="w-46 flex items-center justify-start"
            >
              <Clock className="mr-2 h-4 w-4 flex-shrink-0" />
              <span className="truncate">{field.value}</span>
            </Button>
          </FormControl>
        </PopoverTrigger>
        <PopoverContent className="w-[300px] p-0">
          <div className="px-3 py-2">
            <input
              className="border-input bg-background placeholder:text-muted-foreground focus-visible:ring-ring flex h-9 w-full rounded-md border px-3 py-1 text-sm shadow-sm transition-colors file:border-0 file:bg-transparent file:text-sm file:font-medium focus-visible:outline-none focus-visible:ring-1 disabled:cursor-not-allowed disabled:opacity-50"
              placeholder={t('pages.settings.general.selectTimezone')}
              value={timezoneSearch}
              onChange={(e) => setTimezoneSearch(e.target.value)}
            />
          </div>
          <ScrollArea className="h-[300px]">
            <div className="p-1">
              {filteredTimezones.length === 0 && (
                <div className="text-muted-foreground p-2 text-center text-sm">
                  {t('pages.settings.general.noResultsFound')}
                </div>
              )}
              {filteredTimezones.map((timezone) => (
                <div
                  key={timezone}
                  className={cn(
                    'relative flex cursor-pointer select-none items-center rounded-sm px-2 py-1.5 text-sm outline-none',
                    field.value === timezone
                      ? 'bg-accent text-accent-foreground'
                      : 'hover:bg-accent hover:text-accent-foreground',
                  )}
                  onClick={() => {
                    field.onChange(timezone);
                    setOpen(false);
                  }}
                >
                  {timezone}
                </div>
              ))}
            </div>
          </ScrollArea>
        </PopoverContent>
      </Popover>
    );
  },
);

TimezoneSelect.displayName = 'TimezoneSelect';

export default function GeneralPage() {
  const [isSaving, setIsSaving] = useState(false);
  const locale = useLocale();
  const t = useTranslations();
  const { settings, mutate } = useSettings();

  const form = useForm<z.infer<typeof userSettingsSchema>>({
    resolver: zodResolver(userSettingsSchema),
    defaultValues: {
      language: locale,
      timezone: getBrowserTimezone(),
      dynamicContent: false,
      externalImages: true,
      customPrompt: '',
      trustedSenders: [],
    },
  });

  const externalImages = form.watch('externalImages');

  useEffect(() => {
    if (settings) {
      form.reset(settings);
    }
  }, [form, settings]);

  async function onSubmit(values: z.infer<typeof userSettingsSchema>) {
    setIsSaving(true);
    try {
      await saveUserSettings(values);
      await mutate(values, { revalidate: false });
      if (values.language !== locale) {
        await changeLocale(values.language as Locale);
        const localeName = new Intl.DisplayNames([values.language], { type: 'language' }).of(
          values.language,
        );
        toast.success(t('common.settings.languageChanged', { locale: localeName }));
      }

      toast.success(t('common.settings.saved'));
    } catch (error) {
      console.error('Failed to save settings:', error);
      toast.error(t('common.settings.failedToSave'));
      await mutate();
    } finally {
      setIsSaving(false);
    }
  }

  return (
    <div className="grid gap-6">
      <SettingsCard
        title={t('pages.settings.general.title')}
        description={t('pages.settings.general.description')}
        footer={
          <Button type="submit" form="general-form" disabled={isSaving}>
            {isSaving ? t('common.actions.saving') : t('common.actions.saveChanges')}
          </Button>
        }
      >
        <Form {...form}>
          <form id="general-form" onSubmit={form.handleSubmit(onSubmit)} className="space-y-8">
            <div className="flex w-full items-center gap-5">
              <FormField
                control={form.control}
                name="language"
                render={({ field }) => (
                  <FormItem>
                    <FormLabel>{t('pages.settings.general.language')}</FormLabel>
                    <Select onValueChange={field.onChange} defaultValue={field.value}>
                      <FormControl>
                        <SelectTrigger className="w-36">
                          <Globe className="mr-2 h-4 w-4" />
                          <SelectValue placeholder={t('pages.settings.general.selectLanguage')} />
                        </SelectTrigger>
                      </FormControl>
                      <SelectContent>
                        {availableLocales.map((locale) => (
                          <SelectItem key={locale.code} value={locale.code}>
                            {locale.name}
                          </SelectItem>
                        ))}
                      </SelectContent>
                    </Select>
                  </FormItem>
                )}
              />
              <FormField
                control={form.control}
                name="timezone"
                render={({ field }) => (
                  <FormItem>
                    <FormLabel>{t('pages.settings.general.timezone')}</FormLabel>
                    <TimezoneSelect field={field} t={t} />
                  </FormItem>
                )}
              />
            </div>
<<<<<<< HEAD
            <div className="flex w-max flex-col items-start gap-5">
              {/* <FormField
                control={form.control}
                name="dynamicContent"
                render={({ field }) => (
                  <FormItem className="bg-popover flex flex-row items-center justify-between rounded-lg border p-4 w-full md:w-auto">
                    <div className="space-y-0.5">
                      <FormLabel className="text-base">
                        {t('pages.settings.general.dynamicContent')}
                      </FormLabel>
                      <FormDescription>
                        {t('pages.settings.general.dynamicContentDescription')}
                      </FormDescription>
                    </div>
                    <FormControl className="ml-4">
                      <Switch checked={field.value} onCheckedChange={field.onChange} />
                    </FormControl>
                  </FormItem>
                )}
              /> */}
=======
            <div className="flex w-full w-max flex-col items-start gap-5">
>>>>>>> 7d0c0058
              <FormField
                control={form.control}
                name="externalImages"
                render={({ field }) => (
                  <FormItem className="bg-popover flex w-full flex-row items-center justify-between rounded-lg border p-4 md:w-auto">
                    <div className="space-y-0.5">
                      <FormLabel className="text-base">
                        {t('pages.settings.general.externalImages')}
                      </FormLabel>
                      <FormDescription>
                        {t('pages.settings.general.externalImagesDescription')}
                      </FormDescription>
                    </div>
                    <FormControl className="ml-4">
                      <Switch checked={field.value} onCheckedChange={field.onChange} />
                    </FormControl>
                  </FormItem>
                )}
              />
              <FormField
                control={form.control}
                name="trustedSenders"
                render={({ field }) =>
<<<<<<< HEAD
                  field.value.length > 0 && !externalImages ? (
=======
                  (field.value?.length || 0) > 0 && !externalImages ? (
>>>>>>> 7d0c0058
                    <FormItem className="bg-popover flex w-full flex-col rounded-lg border p-4">
                      <div className="space-y-0.5">
                        <FormLabel className="text-base">
                          {t('pages.settings.general.trustedSenders')}
                        </FormLabel>
                        <FormDescription>
                          {t('pages.settings.general.trustedSendersDescription')}
                        </FormDescription>
                      </div>
                      <ScrollArea className="flex max-h-32 flex-col pr-3">
<<<<<<< HEAD
                        {field.value.map((senderEmail) => (
=======
                        {field.value?.map((senderEmail) => (
>>>>>>> 7d0c0058
                          <div
                            className="mt-1.5 flex items-center justify-between first:mt-0"
                            key={senderEmail}
                          >
                            <span>{senderEmail}</span>
                            <Tooltip>
                              <TooltipTrigger asChild>
                                <button
                                  onClick={() =>
<<<<<<< HEAD
                                    field.onChange(field.value.filter((e) => e !== senderEmail))
=======
                                    field.onChange(field.value?.filter((e) => e !== senderEmail))
>>>>>>> 7d0c0058
                                  }
                                >
                                  <XIcon className="h-4 w-4 transition hover:opacity-80" />
                                </button>
                              </TooltipTrigger>
                              <TooltipContent>{t('common.actions.remove')}</TooltipContent>
                            </Tooltip>
                          </div>
                        ))}
                      </ScrollArea>
                    </FormItem>
                  ) : (
                    <></>
                  )
                }
              />
            </div>
            <FormField
              control={form.control}
              name="customPrompt"
              render={({ field }) => (
                <FormItem>
                  <FormLabel>{t('pages.settings.general.customPrompt')}</FormLabel>
                  <FormControl>
                    <Textarea
                      placeholder={t('pages.settings.general.customPromptPlaceholder')}
                      className="min-h-[150px]"
                      {...field}
                    />
                  </FormControl>
                  <FormDescription>
                    {t('pages.settings.general.customPromptDescription')}
                  </FormDescription>
                </FormItem>
              )}
            />
          </form>
        </Form>
      </SettingsCard>
    </div>
  );
}<|MERGE_RESOLUTION|>--- conflicted
+++ resolved
@@ -17,10 +17,7 @@
 } from '@/components/ui/select';
 import { Popover, PopoverContent, PopoverTrigger } from '@/components/ui/popover';
 import { Tooltip, TooltipContent, TooltipTrigger } from '@/components/ui/tooltip';
-<<<<<<< HEAD
-=======
 import { userSettingsSchema } from '@zero/db/user_settings_default';
->>>>>>> 7d0c0058
 import { SettingsCard } from '@/components/settings/settings-card';
 import { availableLocales, locales, Locale } from '@/i18n/config';
 import { useForm, ControllerRenderProps } from 'react-hook-form';
@@ -39,18 +36,6 @@
 import { cn } from '@/lib/utils';
 import { toast } from 'sonner';
 import * as z from 'zod';
-<<<<<<< HEAD
-
-const formSchema = z.object({
-  language: z.enum(locales as [string, ...string[]]),
-  timezone: z.string(),
-  dynamicContent: z.boolean(),
-  externalImages: z.boolean(),
-  customPrompt: z.string(),
-  trustedSenders: z.string().array(),
-});
-=======
->>>>>>> 7d0c0058
 
 const TimezoneSelect = memo(
   ({
@@ -228,30 +213,7 @@
                 )}
               />
             </div>
-<<<<<<< HEAD
-            <div className="flex w-max flex-col items-start gap-5">
-              {/* <FormField
-                control={form.control}
-                name="dynamicContent"
-                render={({ field }) => (
-                  <FormItem className="bg-popover flex flex-row items-center justify-between rounded-lg border p-4 w-full md:w-auto">
-                    <div className="space-y-0.5">
-                      <FormLabel className="text-base">
-                        {t('pages.settings.general.dynamicContent')}
-                      </FormLabel>
-                      <FormDescription>
-                        {t('pages.settings.general.dynamicContentDescription')}
-                      </FormDescription>
-                    </div>
-                    <FormControl className="ml-4">
-                      <Switch checked={field.value} onCheckedChange={field.onChange} />
-                    </FormControl>
-                  </FormItem>
-                )}
-              /> */}
-=======
             <div className="flex w-full w-max flex-col items-start gap-5">
->>>>>>> 7d0c0058
               <FormField
                 control={form.control}
                 name="externalImages"
@@ -275,11 +237,7 @@
                 control={form.control}
                 name="trustedSenders"
                 render={({ field }) =>
-<<<<<<< HEAD
-                  field.value.length > 0 && !externalImages ? (
-=======
                   (field.value?.length || 0) > 0 && !externalImages ? (
->>>>>>> 7d0c0058
                     <FormItem className="bg-popover flex w-full flex-col rounded-lg border p-4">
                       <div className="space-y-0.5">
                         <FormLabel className="text-base">
@@ -290,11 +248,7 @@
                         </FormDescription>
                       </div>
                       <ScrollArea className="flex max-h-32 flex-col pr-3">
-<<<<<<< HEAD
-                        {field.value.map((senderEmail) => (
-=======
                         {field.value?.map((senderEmail) => (
->>>>>>> 7d0c0058
                           <div
                             className="mt-1.5 flex items-center justify-between first:mt-0"
                             key={senderEmail}
@@ -304,11 +258,7 @@
                               <TooltipTrigger asChild>
                                 <button
                                   onClick={() =>
-<<<<<<< HEAD
-                                    field.onChange(field.value.filter((e) => e !== senderEmail))
-=======
                                     field.onChange(field.value?.filter((e) => e !== senderEmail))
->>>>>>> 7d0c0058
                                   }
                                 >
                                   <XIcon className="h-4 w-4 transition hover:opacity-80" />
