--- conflicted
+++ resolved
@@ -42,18 +42,12 @@
   
   // Handle normal compose page (direct or with draftId)
   return (
-<<<<<<< HEAD
-    <div className="flex h-full w-full flex-col">
-      <div className="h-full flex-1">
-        <CreateEmail 
-=======
     <Dialog open={true}>
       <DialogTitle></DialogTitle>
       <DialogDescription></DialogDescription>
       <DialogTrigger></DialogTrigger>
       <DialogContent className="h-screen w-screen max-w-none border-none bg-[#FAFAFA] p-0 shadow-none dark:bg-[#141414]">
         <CreateEmail
->>>>>>> d03acda9
           initialTo={params.to || ''}
           initialSubject={params.subject || ''}
           initialBody={params.body || ''}
