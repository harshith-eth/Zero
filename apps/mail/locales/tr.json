{
  "common": {
    "actions": {
      "logout": "Çıkış Yap",
      "back": "Geri",
      "create": "E-posta Oluştur",
      "saveChanges": "Değişiklikleri Kaydet",
      "saving": "Kaydediliyor...",
      "resetToDefaults": "Varsayılanlara Sıfırla",
      "close": "Kapat",
      "signingOut": "Çıkış yapılıyor...",
      "signedOutSuccess": "Çıkış yapıldı!",
      "signOutError": "Çıkış yapılırken hata oluştu"
    },
    "themes": {
      "dark": "Koyu",
      "light": "Açık",
      "system": "Sistem"
    },
    "commandPalette": {
      "title": "Komut Paleti",
      "description": "Mail-0 için hızlı gezinme ve işlemler",
      "placeholder": "Bir komut yazın veya arayın...",
      "noResults": "Sonuç bulunamadı",
      "groups": {
        "mail": "E-posta",
        "settings": "Ayarlar",
        "actions": "İşlemler",
        "help": "Yardım",
        "navigation": "Gezinme"
      },
      "commands": {
        "goToInbox": "Gelen Kutusuna Git",
        "goToDrafts": "Taslaklara Git",
        "goToSent": "Gönderilenlere Git",
        "goToSpam": "İstenmeyen E-posta Kutusuna Git",
        "goToArchive": "Arşive Git",
        "goToBin": "Çöp Kutusuna Git",
        "goToSettings": "Ayarlara Git",
        "newEmail": "Yeni E-posta",
        "composeMessage": "Mesaj oluştur",
        "searchEmails": "E-postaları Ara",
        "toggleTheme": "Temayı Değiştir",
        "backToMail": "E-postaya Geri Dön",
        "goToDocs": "Dokümanlara Git",
        "helpWithShortcuts": "Kısayollar Hakkında Yardım"
      }
    },
    "searchBar": {
      "pickDateRange": "Tarih seçin veya aralık seçin",
      "search": "Ara",
      "clearSearch": "Aramayı temizle",
      "advancedSearch": "Gelişmiş arama",
      "quickFilters": "Hızlı filtreler",
      "searchIn": "Ara",
      "recipient": "Alıcı",
      "sender": "Gönderen",
      "subject": "Konu",
      "dateRange": "Tarih aralığı",
      "category": "Kategori",
      "folder": "Klasör",
      "allMail": "Tüm E-postalar",
      "unread": "Okunmamış",
      "hasAttachment": "Dosya Eki Var",
      "starred": "Yıldızlı",
      "applyFilters": "Filtreleri Uygula",
      "reset": "Sıfırla"
    },
    "navUser": {
      "customerSupport": "Müşteri Desteği",
      "documentation": "Dokümantasyon",
      "appTheme": "Uygulama Teması",
      "accounts": "Hesaplar",
      "signIn": "Giriş Yap"
    },
    "mailCategories": {
      "primary": "Birincil",
      "important": "Önemli",
      "personal": "Kişisel",
      "updates": "Güncellemeler",
      "promotions": "Tanıtımlar",
<<<<<<< HEAD
      "social": "Social",
      "favourites": "Favoriler"
=======
      "social": "Sosyal Medya"
>>>>>>> cd1f6d2b
    },
    "replyCompose": {
      "replyTo": "Yanıtla",
      "thisEmail": "bu e-postaya",
      "dropFiles": "Eklemek için dosyaları bırakın",
      "attachments": "Ekler",
      "attachmentCount": "{count, plural, =0 {ekler} one {ek} other {ekler}}",
      "fileCount": "{count, plural, =0 {dosyalar} one {dosya} other {dosyalar}}",
      "saveDraft": "Taslağı kaydet",
      "send": "Gönder"
    },
    "mailDisplay": {
      "details": "Detaylar",
      "from": "Kimden",
      "to": "Kime",
      "cc": "Gönderilecek Kişiler",
      "date": "Tarih",
      "mailedBy": "Gönderen",
      "signedBy": "İmzalayan",
      "security": "Güvenlik",
      "standardEncryption": "Standart şifreleme (TLS)",
      "loadingMailContent": "E-posta içeriği yükleniyor...",
      "unsubscribe": "Unsubscribe",
      "unsubscribed": "Unsubscribed",
      "unsubscribeDescription": "Are you sure you want to unsubscribe from this mailing list?",
      "unsubscribeOpenSiteDescription": "To stop getting messages from this mailing list, go to their website to unsubscribe.",
      "cancel": "Cancel",
      "goToWebsite": "Go to website",
      "failedToUnsubscribe": "Failed to unsubscribe from mailing list"
    },
    "threadDisplay": {
      "exitFullscreen": "Tam ekrandan çık",
      "enterFullscreen": "Tam ekrana geç",
      "archive": "Arşivle",
      "reply": "Yanıtla",
      "moreOptions": "Daha fazla seçenek",
      "moveToSpam": "İstenmeyen E-posta kutusuna taşı",
      "replyAll": "Tümünü yanıtla",
      "forward": "İlet",
      "markAsUnread": "Okunmamış olarak işaretle",
      "addLabel": "Etiket ekle",
      "muteThread": "Konuyu sessize al"
    },
    "notes": {
      "title": "Notes",
      "empty": "No notes for this email",
      "emptyDescription": "Add notes to keep track of important information or follow-ups.",
      "addNote": "Add a note",
      "addYourNote": "Add your note here...",
      "editNote": "Edit note",
      "deleteNote": "Delete note",
      "deleteConfirm": "Are you sure you want to delete this note?",
      "deleteConfirmDescription": "This action cannot be undone.",
      "cancel": "Cancel",
      "delete": "Delete",
      "save": "Save note",
      "toSave": "to save",
      "label": "Label:",
      "search": "Search notes...",
      "noteCount": "{count, plural, =0 {Add notes} one {# note} other {# notes}}",
      "notePinned": "Note pinned",
      "noteUnpinned": "Note unpinned",
      "colorChanged": "Note color updated",
      "noteUpdated": "Note updated",
      "noteDeleted": "Note deleted",
      "noteCopied": "Copied to clipboard",
      "noteAdded": "Note added",
      "notesReordered": "Notes reordered",
      "noMatchingNotes": "No notes matching \"{query}\"",
      "clearSearch": "Clear search",
      "pinnedNotes": "Pinned notes",
      "otherNotes": "Other notes",
      "created": "Created",
      "updated": "Updated",
      "errors": {
        "failedToLoadNotes": "Failed to load notes",
        "failedToLoadThreadNotes": "Failed to load thread notes",
        "failedToAddNote": "Failed to add note",
        "failedToUpdateNote": "Failed to update note",
        "failedToDeleteNote": "Failed to delete note",
        "failedToUpdateNoteColor": "Failed to update note color",
        "noValidNotesToReorder": "No valid notes to reorder",
        "failedToReorderNotes": "Failed to reorder notes"
      },
      "colors": {
        "default": "Default",
        "red": "Red",
        "orange": "Orange",
        "yellow": "Yellow",
        "green": "Green",
        "blue": "Blue",
        "purple": "Purple",
        "pink": "Pink"
      },
      "actions": {
        "pin": "Pin note",
        "unpin": "Unpin note",
        "edit": "Edit note",
        "delete": "Delete note",
        "copy": "Copy note",
        "changeColor": "Change color"
      }
    },
    "mail": {
      "replies": "{count, plural, =0 {replies} one {# reply} other {# replies}}",
      "deselectAll": "Deselected all emails",
      "selectedEmails": "Selected {count} emails",
      "noEmailsToSelect": "No emails to select",
      "markedAsRead": "Marked as read",
      "markedAsUnread": "Marked as unread",
      "failedToMarkAsRead": "Failed to mark as read",
      "failedToMarkAsUnread": "Failed to mark as unread",
      "selected": "{count} selected",
      "clearSelection": "Clear Selection",
      "mute": "Mute",
      "moveToSpam": "Move to Spam",
      "moveToInbox": "Move to Inbox",
      "unarchive": "Unarchive",
      "archive": "Archive",
      "moveToTrash": "Move to Trash",
      "markAsUnread": "Mark as Unread",
      "addStar": "Add Star",
      "muteThread": "Mute Thread",
      "moving": "Moving...",
      "moved": "Moved",
      "errorMoving": "Error moving"
    }
  },
  "navigation": {
    "sidebar": {
      "inbox": "Posta Kutusu",
      "drafts": "Taslaklar",
      "sent": "Gönderilenler",
      "spam": "İstenmeyen E-posta",
      "archive": "Arşiv",
      "bin": "Çöp",
      "feedback": "Feedback",
      "contact": "Contact",
      "settings": "Ayarlar"
    },
    "settings": {
      "general": "Genel",
      "connections": "Bağlantılar",
      "security": "Güvenlik",
      "appearance": "Görünüm",
      "shortcuts": "Kısayollar"
    }
  },
  "pages": {
    "error": {
      "notFound": {
        "title": "Sayfa Bulunamadı",
        "description": "Üzgünüz! Aradığınız sayfa mevcut değil veya taşınmış.",
        "goBack": "Geri Dön"
      },
      "settingsNotFound": "404 - Ayarlar sayfası bulunamadı"
    },
    "settings": {
      "general": {
        "title": "Genel Ayarlar",
        "description": "Dil ve E-posta görünümü ayarlarını yönetin.",
        "language": "Dil",
        "timezone": "Saat Dilimi",
        "dynamicContent": "Dinamik İçerik",
        "dynamicContentDescription": "E-postaların dinamik içerik göstermesine izin verin.",
        "externalImages": "Harici Görselleri Göster",
        "externalImagesDescription": "E-postaların harici kaynaklardan görselleri göstermesine izin verin.",
        "languageChangedTo": "{language} dili seçildi"
      },
      "connections": {
        "title": "E-posta Bağlantıları",
        "description": "E-posta hesaplarınızı Zero'ya bağlayın.",
        "disconnectTitle": "E-posta Hesabını Bağlantıyı Kes",
        "disconnectDescription": "Bu e-posta bağlantısını kesmek istediğinizden emin misiniz?",
        "cancel": "İptal",
        "remove": "Kaldır",
        "disconnectSuccess": "Hesap bağlantısı başarıyla kesildi",
        "disconnectError": "Hesap bağlantısı kesilirken hata oluştu",
        "addEmail": "E-posta Bağlantısı Ekle",
        "connectEmail": "E-posta Bağlantısı",
        "connectEmailDescription": "E-posta sağlayıcısını seçin",
        "moreComingSoon": "Yakında daha fazlası geliyor"
      },
      "security": {
        "title": "Güvenlik",
        "description": "Güvenlik tercihlerinizi ve hesap korumanızı yönetin.",
        "twoFactorAuth": "İki Faktörlü Kimlik Doğrulama",
        "twoFactorAuthDescription": "Hesabınıza ekstra bir güvenlik katmanı ekleyin",
        "loginNotifications": "Giriş Bildirimleri",
        "loginNotificationsDescription": "Yeni giriş denemeleri hakkında bildirim alın",
        "deleteAccount": "Hesabı Sil"
      },
      "appearance": {
        "title": "Görünüm",
        "description": "Renkleri, yazı tiplerini ve görünüm seçeneklerini özelleştirin.",
        "theme": "Tema",
        "inboxType": "Gelen Kutusu Tipi"
      },
      "shortcuts": {
        "title": "Klavye Kısayolları",
        "description": "Hızlı işlemler için klavye kısayollarını görüntüleyin ve özelleştirin.",
        "actions": {
          "newEmail": "Yeni E-posta",
          "sendEmail": "E-posta Gönder",
          "reply": "Yanıtla",
          "replyAll": "Tümünü Yanıtla",
          "forward": "İlet",
          "drafts": "Taslaklar",
          "inbox": "Gelen Kutusu",
          "sentMail": "Gönderilen Postalar",
          "delete": "Sil",
          "search": "Ara",
          "markAsUnread": "Okunmadı Olarak İşaretle",
          "muteThread": "Konuyu Sessize Al",
          "printEmail": "E-postayı Yazdır",
          "archiveEmail": "E-postayı Arşivle",
          "markAsSpam": "Spam Olarak İşaretle",
          "moveToFolder": "Klasöre Taşı",
          "undoLastAction": "Son İşlemi Geri Al",
          "viewEmailDetails": "E-posta Detaylarını Görüntüle",
          "goToDrafts": "Taslaklara Git",
          "expandEmailView": "E-posta Görünümünü Genişlet",
          "helpWithShortcuts": "Kısayollar Hakkında Yardım"
        }
      }
    },
    "createEmail": {
      "body": "İçerik",
      "example": "zero@0.email",
      "attachments": "Ekler",
      "dropFilesToAttach": "Eklemek için dosyaları bırakın",
      "writeYourMessageHere": "Mesajınızı buraya yazın...",
      "emailSentSuccessfully": "E-posta başarıyla gönderildi",
      "failedToSendEmail": "E-posta gönderilemedi. Lütfen tekrar deneyin."
    }
  }
}<|MERGE_RESOLUTION|>--- conflicted
+++ resolved
@@ -79,12 +79,7 @@
       "personal": "Kişisel",
       "updates": "Güncellemeler",
       "promotions": "Tanıtımlar",
-<<<<<<< HEAD
-      "social": "Social",
-      "favourites": "Favoriler"
-=======
       "social": "Sosyal Medya"
->>>>>>> cd1f6d2b
     },
     "replyCompose": {
       "replyTo": "Yanıtla",
