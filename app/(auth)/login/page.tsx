"use client";

import { GitHub, Google } from "@/components/icons/icons";
import { signIn, useSession } from "@/lib/auth-client";
import { Button } from "@/components/ui/button";
import { useRouter } from "next/navigation";
import { useEffect } from "react";
import Image from "next/image";
import { toast } from "sonner";

export default function Login() {
  const router = useRouter();
  const { data: session, isPending } = useSession();

  useEffect(() => {
    if (!isPending && session?.connectionId) {
      router.push("/mail");
    }
  }, [session, isPending, router]);

  if (isPending || (session && session.connectionId)) return null;

  return (
<<<<<<< HEAD
    <div className="flex max-h-dvh min-h-screen w-screen items-center justify-center overflow-hidden bg-grid-small-black/[0.39] dark:bg-grid-small-white/[0.025]">
      <Card className="relative z-[20] flex h-fit w-[350px] flex-col items-center justify-center overflow-hidden rounded-2xl bg-background/20 py-2 backdrop-blur-xl">
        <CardHeader className="flex items-center justify-center">
          <div className="mb-4 flex size-14 items-center justify-center rounded-full bg-primary/20">
            <CircleUserRound />
          </div>
          <CardTitle className="text-center text-lg font-normal">
            Login into your <span className="font-bold">Mail0</span> account
          </CardTitle>
          <CardDescription className="text-center text-xs">
            Login to your account to continue{" "}
          </CardDescription>
        </CardHeader>
        <CardContent className="my-4 flex w-full flex-col gap-4">
=======
    <div className="flex min-h-screen w-full items-center justify-center bg-grid-small-black/[0.39] dark:bg-grid-small-white/[0.025]">
      <div className="max-w-[500px] space-y-8 px-4 duration-500 animate-in slide-in-from-bottom-4 sm:px-12 md:px-0">
        <p className="text-center font-mono text-4xl font-bold md:text-5xl">Welcome to 0</p>
        <div className="flex w-full items-center justify-center">
          <Image
            src="/mail.svg"
            alt="logo"
            className="w-[300px] sm:w-[500px]"
            width={500}
            height={500}
          />
        </div>
        <div className="relative z-10 mx-auto flex w-full flex-col items-center justify-center gap-2 sm:flex-row">
>>>>>>> f1b6eb8c
          <Button
            onClick={async () => {
              toast.promise(
                signIn.social({
                  provider: "google",
                  callbackURL: "/mail",
                }),
                {
                  loading: "Redirecting...",
                  success: "Redirected successfully!",
                  error: "Login redirect failed",
                },
              );
            }}
            className="h-9 w-full rounded-lg border-2 border-input bg-background bg-black text-primary hover:bg-accent hover:text-accent-foreground"
          >
            <Google />
            Continue with Google
          </Button>
          <Button
            onClick={async () => {
              toast.promise(
                signIn.social({
                  provider: "github",
                  callbackURL: "/mail",
                }),
                {
                  loading: "Redirecting...",
                  success: "Redirected successfully!",
                  error: "Login redirect failed",
                },
              );
            }}
            className="h-9 w-full rounded-lg border-2 border-input bg-background bg-black text-primary hover:bg-accent hover:text-accent-foreground"
          >
            <GitHub />
            Continue with Github
          </Button>
        </div>
      </div>
    </div>
  );
}<|MERGE_RESOLUTION|>--- conflicted
+++ resolved
@@ -21,22 +21,6 @@
   if (isPending || (session && session.connectionId)) return null;
 
   return (
-<<<<<<< HEAD
-    <div className="flex max-h-dvh min-h-screen w-screen items-center justify-center overflow-hidden bg-grid-small-black/[0.39] dark:bg-grid-small-white/[0.025]">
-      <Card className="relative z-[20] flex h-fit w-[350px] flex-col items-center justify-center overflow-hidden rounded-2xl bg-background/20 py-2 backdrop-blur-xl">
-        <CardHeader className="flex items-center justify-center">
-          <div className="mb-4 flex size-14 items-center justify-center rounded-full bg-primary/20">
-            <CircleUserRound />
-          </div>
-          <CardTitle className="text-center text-lg font-normal">
-            Login into your <span className="font-bold">Mail0</span> account
-          </CardTitle>
-          <CardDescription className="text-center text-xs">
-            Login to your account to continue{" "}
-          </CardDescription>
-        </CardHeader>
-        <CardContent className="my-4 flex w-full flex-col gap-4">
-=======
     <div className="flex min-h-screen w-full items-center justify-center bg-grid-small-black/[0.39] dark:bg-grid-small-white/[0.025]">
       <div className="max-w-[500px] space-y-8 px-4 duration-500 animate-in slide-in-from-bottom-4 sm:px-12 md:px-0">
         <p className="text-center font-mono text-4xl font-bold md:text-5xl">Welcome to 0</p>
@@ -50,7 +34,6 @@
           />
         </div>
         <div className="relative z-10 mx-auto flex w-full flex-col items-center justify-center gap-2 sm:flex-row">
->>>>>>> f1b6eb8c
           <Button
             onClick={async () => {
               toast.promise(
