import { Tooltip, TooltipContent, TooltipTrigger } from "@/components/ui/tooltip";
import { FileIcon, Paperclip, Reply, Send, X } from "lucide-react";
import { cleanEmailAddress, truncateFileName } from "@/lib/utils";
import { Textarea } from "@/components/ui/textarea";
import { Button } from "@/components/ui/button";
import { sendEmail } from "@/actions/send";
import { useRef, useState } from "react";
import { ParsedMessage } from "@/types";
import { Badge } from "../ui/badge";
import Image from "next/image";
import { toast } from "sonner";

export default function ReplyCompose({ emailData }: { emailData: ParsedMessage[] }) {
  const editorRef = useRef<HTMLTextAreaElement>(null);
  const [attachments, setAttachments] = useState<File[]>([]);
  const [isUploading, setIsUploading] = useState(false);

  const [messageContent, setMessageContent] = useState("");

  const handleAttachment = async (e: React.ChangeEvent<HTMLInputElement>) => {
    if (e.target.files) {
      setIsUploading(true);
      try {
        await new Promise((resolve) => setTimeout(resolve, 500));
        setAttachments([...attachments, ...Array.from(e.target.files)]);
      } finally {
        setIsUploading(false);
      }
    }
  };

  const removeAttachment = (index: number) => {
    setAttachments(attachments.filter((_, i) => i !== index));
  };

  const handleSendEmail = async (e: React.MouseEvent<HTMLButtonElement>) => {
    e.preventDefault();
    try {
      const originalSubject = emailData[0]?.subject || "";
      const subject = originalSubject.startsWith("Re:")
        ? originalSubject
        : `Re: ${originalSubject}`;

      const originalSender = emailData[0]?.sender;
      const cleanedToEmail = cleanEmailAddress(emailData[emailData.length - 1]?.sender?.email);
      const originalDate = new Date(emailData[0]?.receivedOn || "").toLocaleString();
      const quotedMessage = emailData[0]?.decodedBody;
      const messageId = emailData[0]?.messageId;
      const threadId = emailData[0]?.threadId;

      const formattedMessage = messageContent
        .split("\n")
        .map((line) => `<div>${line || "<br/>"}</div>`)
        .join("");

      const replyBody = `
        <div style="font-family: Arial, sans-serif;">
          <div style="margin-bottom: 20px;">
            ${formattedMessage}
          </div>
          <div style="padding-left: 1em; margin-top: 1em; border-left: 2px solid #ccc; color: #666;">
            <div style="margin-bottom: 1em;">
              On ${originalDate}, ${originalSender?.name ? `${originalSender.name} ` : ""}${originalSender?.email ? `&lt;${cleanedToEmail}&gt;` : ""} wrote:
            </div>
            <div style="white-space: pre-wrap;">
              ${quotedMessage}
            </div>
          </div>
        </div>
      `;

      const inReplyTo = messageId || "";

      const existingRefs = emailData[0]?.references?.split(" ") || [];
      const references = [...existingRefs, emailData[0]?.inReplyTo, cleanEmailAddress(messageId)]
        .filter(Boolean)
        .join(" ");

      await sendEmail({
        to: cleanedToEmail,
        subject,
        message: replyBody,
        attachments,
        headers: {
          "In-Reply-To": inReplyTo,
          References: references,
          "Thread-Id": threadId || "",
        },
      });

      toast.success("Email sent successfully!");
    } catch (error) {
      console.error("Error sending email:", error);
      toast.error("Failed to send email. Please try again.");
    }
  };

  return (
    <div className="relative bottom-0 left-0 right-0 z-10 mb-6 bg-card px-2 pb-2 pt-2">
      <form className="relative mb-[2px] space-y-2.5 rounded-[10px] border p-2">
        <div className="flex items-center justify-between text-sm text-muted-foreground">
          <div className="flex items-center gap-2">
            <Reply className="h-4 w-4" />
            <p className="truncate">
              {emailData[emailData.length - 1]?.sender?.name} (
              {emailData[emailData.length - 1]?.sender?.email})
            </p>
          </div>
        </div>

        <Textarea
          ref={editorRef}
          className="min-h-[40px] w-full resize-none rounded-2xl border-0 bg-transparent leading-relaxed placeholder:text-muted-foreground/70 focus-visible:ring-0 focus-visible:ring-offset-0 md:text-base"
          placeholder="Write your reply..."
          spellCheck={true}
          value={messageContent}
          onChange={(e) => {
            setMessageContent(e.target.value);
          }}
        />

        {(attachments.length > 0 || isUploading) && (
          <div className="relative z-50 min-h-[32px]">
            <div className="hide-scrollbar absolute inset-x-0 flex gap-2 overflow-x-auto">
              {isUploading && (
                <Badge
                  variant="secondary"
                  className="inline-flex shrink-0 animate-pulse items-center bg-background/50 px-2 py-1.5 text-xs"
                >
                  Uploading...
                </Badge>
              )}
              {attachments.map((file, index) => (
                <Tooltip key={index}>
                  <TooltipTrigger asChild>
                    <Badge
                      key={index}
                      variant="secondary"
                      className="inline-flex shrink-0 items-center gap-1 bg-background/50 px-2 py-1.5 text-xs"
                    >
                      <span className="max-w-[120px] truncate">{truncateFileName(file.name)}</span>
                      <Button
                        variant="ghost"
                        size="icon"
                        className="ml-1 h-4 w-4 hover:bg-background/80"
                        onClick={(e) => {
                          e.preventDefault();
                          removeAttachment(index);
                        }}
                      >
                        <X className="h-3 w-3" />
                      </Button>
                    </Badge>
                  </TooltipTrigger>
                  <TooltipContent className="w-64 p-0">
                    <div className="relative h-32 w-full">
                      {file.type.startsWith("image/") ? (
                        <Image
                          src={URL.createObjectURL(file) || "/placeholder.svg"}
                          alt={file.name}
                          fill
                          className="rounded-t-md object-cover"
                        />
                      ) : (
                        <div className="flex h-full w-full items-center justify-center p-4">
                          <FileIcon className="h-16 w-16 text-primary" />
                        </div>
                      )}
                    </div>
                    <div className="bg-secondary p-2">
                      <p className="text-sm font-medium">{truncateFileName(file.name, 30)}</p>
                      <p className="text-xs text-muted-foreground">
                        Size: {(file.size / (1024 * 1024)).toFixed(2)} MB
                      </p>
                      <p className="text-xs text-muted-foreground">
                        Last modified: {new Date(file.lastModified).toLocaleDateString()}
                      </p>
                    </div>
                  </TooltipContent>
                </Tooltip>
              ))}
            </div>
          </div>
        )}

        <div className="mb-2 flex items-center justify-between">
          <div className="flex items-center gap-2">
            <Tooltip>
              <TooltipTrigger asChild>
                <Button
                  variant="ghost"
                  size="icon"
                  type="button"
                  className="h-8 w-8 hover:bg-background/80"
                  onClick={(e) => {
                    e.preventDefault();
                    document.getElementById("attachment-input")?.click();
                  }}
                >
                  <Paperclip className="h-4 w-4" />
                  <span className="sr-only">Add attachment</span>
                </Button>
              </TooltipTrigger>
              <TooltipContent>Attach file</TooltipContent>
            </Tooltip>
            <input
              type="file"
              id="attachment-input"
              className="hidden"
              onChange={handleAttachment}
              multiple
              accept="image/*,.pdf,.doc,.docx,.xls,.xlsx,.txt"
            />
          </div>
          <div className="flex items-center gap-2">
            <Button variant="ghost" size="sm" className="h-8">
              Save draft
            </Button>
<<<<<<< HEAD
            <Button size="sm" className="h-8" onClick={handleSendEmail}>
=======
            <Button
              size="sm"
              className="h-8"
              onClick={async (e) => {
                e.preventDefault();
                try {
                  const originalSubject = emailData[0]?.subject || "";
                  const subject = originalSubject.startsWith("Re:")
                    ? originalSubject
                    : `Re: ${originalSubject}`;

                  const originalSender = emailData[0]?.sender;
                  const cleanedToEmail = cleanEmailAddress(
                    emailData[emailData.length - 1]?.sender?.email,
                  );
                  const originalDate = new Date(emailData[0]?.receivedOn || "").toLocaleString();
                  const quotedMessage = emailData[0]?.decodedBody;
                  const messageId = emailData[0]?.messageId;
                  const threadId = emailData[0]?.threadId;

                  const formattedMessage = messageContent
                    .split("\n")
                    .map((line) => `<div>${line || "<br/>"}</div>`)
                    .join("");

                  const replyBody = `
                    <div style="font-family: Arial, sans-serif;">
                      <div style="margin-bottom: 20px;">
                        ${formattedMessage}
                      </div>
                      <div style="padding-left: 1em; margin-top: 1em; border-left: 2px solid #ccc; color: #666;">
                        <div style="margin-bottom: 1em;">
                          On ${originalDate}, ${originalSender?.name ? `${originalSender.name} ` : ""}${originalSender?.email ? `&lt;${cleanedToEmail}&gt;` : ""} wrote:
                        </div>
                        <div style="white-space: pre-wrap;">
                          ${quotedMessage}
                        </div>
                      </div>
                    </div>
                  `;

                  const inReplyTo = messageId;

                  const existingRefs = emailData[0]?.references?.split(" ") || [];
                  const references = [
                    ...existingRefs,
                    emailData[0]?.inReplyTo,
                    cleanEmailAddress(messageId),
                  ]
                    .filter(Boolean)
                    .join(" ");

                  await sendEmail({
                    to: cleanedToEmail,
                    subject,
                    message: replyBody,
                    attachments,
                    headers: {
                      "In-Reply-To": inReplyTo ?? "",
                      References: references,
                      "Thread-Id": threadId ?? "",
                    },
                  });
                } catch (error) {
                  console.error("Error sending email:", error);
                  // TODO: SHOW TOAST
                }
              }}
            >
>>>>>>> 43305621
              Send <Send className="ml-2 h-3 w-3" />
            </Button>
          </div>
        </div>
      </form>
    </div>
  );
}<|MERGE_RESOLUTION|>--- conflicted
+++ resolved
@@ -54,22 +54,22 @@
         .join("");
 
       const replyBody = `
-        <div style="font-family: Arial, sans-serif;">
-          <div style="margin-bottom: 20px;">
-            ${formattedMessage}
-          </div>
-          <div style="padding-left: 1em; margin-top: 1em; border-left: 2px solid #ccc; color: #666;">
-            <div style="margin-bottom: 1em;">
-              On ${originalDate}, ${originalSender?.name ? `${originalSender.name} ` : ""}${originalSender?.email ? `&lt;${cleanedToEmail}&gt;` : ""} wrote:
-            </div>
-            <div style="white-space: pre-wrap;">
-              ${quotedMessage}
-            </div>
-          </div>
-        </div>
-      `;
-
-      const inReplyTo = messageId || "";
+                    <div style="font-family: Arial, sans-serif;">
+                      <div style="margin-bottom: 20px;">
+                        ${formattedMessage}
+                      </div>
+                      <div style="padding-left: 1em; margin-top: 1em; border-left: 2px solid #ccc; color: #666;">
+                        <div style="margin-bottom: 1em;">
+                          On ${originalDate}, ${originalSender?.name ? `${originalSender.name} ` : ""}${originalSender?.email ? `&lt;${cleanedToEmail}&gt;` : ""} wrote:
+                        </div>
+                        <div style="white-space: pre-wrap;">
+                          ${quotedMessage}
+                        </div>
+                      </div>
+                    </div>
+                  `;
+
+      const inReplyTo = messageId;
 
       const existingRefs = emailData[0]?.references?.split(" ") || [];
       const references = [...existingRefs, emailData[0]?.inReplyTo, cleanEmailAddress(messageId)]
@@ -82,9 +82,9 @@
         message: replyBody,
         attachments,
         headers: {
-          "In-Reply-To": inReplyTo,
+          "In-Reply-To": inReplyTo ?? "",
           References: references,
-          "Thread-Id": threadId || "",
+          "Thread-Id": threadId ?? "",
         },
       });
 
@@ -216,79 +216,7 @@
             <Button variant="ghost" size="sm" className="h-8">
               Save draft
             </Button>
-<<<<<<< HEAD
             <Button size="sm" className="h-8" onClick={handleSendEmail}>
-=======
-            <Button
-              size="sm"
-              className="h-8"
-              onClick={async (e) => {
-                e.preventDefault();
-                try {
-                  const originalSubject = emailData[0]?.subject || "";
-                  const subject = originalSubject.startsWith("Re:")
-                    ? originalSubject
-                    : `Re: ${originalSubject}`;
-
-                  const originalSender = emailData[0]?.sender;
-                  const cleanedToEmail = cleanEmailAddress(
-                    emailData[emailData.length - 1]?.sender?.email,
-                  );
-                  const originalDate = new Date(emailData[0]?.receivedOn || "").toLocaleString();
-                  const quotedMessage = emailData[0]?.decodedBody;
-                  const messageId = emailData[0]?.messageId;
-                  const threadId = emailData[0]?.threadId;
-
-                  const formattedMessage = messageContent
-                    .split("\n")
-                    .map((line) => `<div>${line || "<br/>"}</div>`)
-                    .join("");
-
-                  const replyBody = `
-                    <div style="font-family: Arial, sans-serif;">
-                      <div style="margin-bottom: 20px;">
-                        ${formattedMessage}
-                      </div>
-                      <div style="padding-left: 1em; margin-top: 1em; border-left: 2px solid #ccc; color: #666;">
-                        <div style="margin-bottom: 1em;">
-                          On ${originalDate}, ${originalSender?.name ? `${originalSender.name} ` : ""}${originalSender?.email ? `&lt;${cleanedToEmail}&gt;` : ""} wrote:
-                        </div>
-                        <div style="white-space: pre-wrap;">
-                          ${quotedMessage}
-                        </div>
-                      </div>
-                    </div>
-                  `;
-
-                  const inReplyTo = messageId;
-
-                  const existingRefs = emailData[0]?.references?.split(" ") || [];
-                  const references = [
-                    ...existingRefs,
-                    emailData[0]?.inReplyTo,
-                    cleanEmailAddress(messageId),
-                  ]
-                    .filter(Boolean)
-                    .join(" ");
-
-                  await sendEmail({
-                    to: cleanedToEmail,
-                    subject,
-                    message: replyBody,
-                    attachments,
-                    headers: {
-                      "In-Reply-To": inReplyTo ?? "",
-                      References: references,
-                      "Thread-Id": threadId ?? "",
-                    },
-                  });
-                } catch (error) {
-                  console.error("Error sending email:", error);
-                  // TODO: SHOW TOAST
-                }
-              }}
-            >
->>>>>>> 43305621
               Send <Send className="ml-2 h-3 w-3" />
             </Button>
           </div>
